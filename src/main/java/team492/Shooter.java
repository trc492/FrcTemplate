--- conflicted
+++ resolved
@@ -52,11 +52,6 @@
     public Shooter()
     {
         flywheel = new FrcCANSparkMax("Shooter.flywheel", RobotInfo.CANID_FLYWHEEL, true);
-<<<<<<< HEAD
-        FrcCANSparkMax flywheelSlave = new FrcCANSparkMax("Shooter.flywheelSlave", RobotInfo.CANID_FLYWHEEL_SLAVE,
-            true);
-=======
->>>>>>> 8b261c69
         pitchMotor = new FrcCANTalon("Shooter.pitchMotor", RobotInfo.CANID_SHOOTER_PITCH);
 
         configureFlywheel(flywheel);
