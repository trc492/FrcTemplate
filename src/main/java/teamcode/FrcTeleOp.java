/*
 * Copyright (c) 2024 Titan Robotics Club (http://www.titanrobotics.com)
 *
 * Permission is hereby granted, free of charge, to any person obtaining a copy
 * of this software and associated documentation files (the "Software"), to deal
 * in the Software without restriction, including without limitation the rights
 * to use, copy, modify, merge, publish, distribute, sublicense, and/or sell
 * copies of the Software, and to permit persons to whom the Software is
 * furnished to do so, subject to the following conditions:
 *
 * The above copyright notice and this permission notice shall be included in all
 * copies or substantial portions of the Software.
 *
 * THE SOFTWARE IS PROVIDED "AS IS", WITHOUT WARRANTY OF ANY KIND, EXPRESS OR
 * IMPLIED, INCLUDING BUT NOT LIMITED TO THE WARRANTIES OF MERCHANTABILITY,
 * FITNESS FOR A PARTICULAR PURPOSE AND NONINFRINGEMENT. IN NO EVENT SHALL THE
 * AUTHORS OR COPYRIGHT HOLDERS BE LIABLE FOR ANY CLAIM, DAMAGES OR OTHER
 * LIABILITY, WHETHER IN AN ACTION OF CONTRACT, TORT OR OTHERWISE, ARISING FROM,
 * OUT OF OR IN CONNECTION WITH THE SOFTWARE OR THE USE OR OTHER DEALINGS IN THE
 * SOFTWARE.
 */

package teamcode;

import frclib.driverio.FrcButtonPanel;
import frclib.driverio.FrcDualJoystick;
import frclib.driverio.FrcJoystick;
import frclib.driverio.FrcXboxController;
import trclib.drivebase.TrcDriveBase.DriveOrientation;
import trclib.robotcore.TrcRobot;
import trclib.robotcore.TrcRobot.RunMode;

/**
 * This class implements the code to run in TeleOp Mode.
 */
public class FrcTeleOp implements TrcRobot.RobotMode
{
    private static final String moduleName = FrcTeleOp.class.getSimpleName();
    private static final boolean traceButtonEvents = true;
    //
    // Global objects.
    //
    protected final Robot robot;
    private boolean controlsEnabled = false;
    private double driveSpeedScale = RobotParams.Robot.DRIVE_NORMAL_SCALE;
    private double turnSpeedScale = RobotParams.Robot.TURN_NORMAL_SCALE;
    protected boolean driverAltFunc = false;
    protected boolean operatorAltFunc = false;
    private boolean subsystemStatusOn = true;

    private double prevSimpleMotorPower = 0.0;
    private double prevSimpleServoPower = 0.0;
    private double prevElevatorPower = 0.0;
    private double prevArmPower = 0.0;
    private boolean shooterOn = false;
    private double prevShooterVelocity = 0.0;

    /**
     * Constructor: Create an instance of the object.
     *
     * @param robot specifies the robot object to access all robot hardware and subsystems.
     */
    public FrcTeleOp(Robot robot)
    {
        //
        // Create and initialize global object.
        //
        this.robot = robot;
    }   //FrcTeleOp

    //
    // Implements TrcRobot.RunMode interface.
    //

    /**
     * This method is called when the teleop mode is about to start. Typically, you put code that will prepare
     * the robot for start of teleop here such as creating and configuring joysticks and other subsystems.
     *
     * @param prevMode specifies the previous RunMode it is coming from.
     * @param nextMode specifies the next RunMode it is going into.
     */
    @Override
    public void startMode(RunMode prevMode, RunMode nextMode)
    {
        //
        // Enabling joysticks.
        //
        setControlsEnabled(true);
        //
        // Initialize subsystems for TeleOp mode if necessary.
        //
        if (robot.robotDrive != null)
        {
            robot.robotDrive.driveBase.setDriveOrientation(DriveOrientation.FIELD, true);
        }

        if (RobotParams.Preferences.hybridMode)
        {
            // This makes sure that the autonomous stops running when
            // teleop starts running. If you want the autonomous to
            // continue until interrupted by another command, remove
            // this line or comment it out.
            if (robot.m_autonomousCommand != null)
            {
                robot.m_autonomousCommand.cancel();
            }
        }
    }   //startMode

    /**
     * This method is called when teleop mode is about to end. Typically, you put code that will do clean
     * up here such as disabling joysticks and other subsystems.
     *
     * @param prevMode specifies the previous RunMode it is coming from.
     * @param nextMode specifies the next RunMode it is going into.
     */
    @Override
    public void stopMode(RunMode prevMode, RunMode nextMode)
    {
        //
        // Disabling joysticks.
        //
        setControlsEnabled(false);
        //
        // Disable subsystems before exiting if necessary.
        //
        robot.cancelAll();
    }   //stopMode

    /**
     * This method is called periodically on the main robot thread. Typically, you put TeleOp control code here that
     * doesn't require frequent update For example, TeleOp joystick code or status display code can be put here since
     * human responses are considered slow.
     *
     * @param elapsedTime specifies the elapsed time since the mode started.
     * @param slowPeriodicLoop specifies true if it is running the slow periodic loop on the main robot thread,
     *        false otherwise.
     */
    @Override
    public void periodic(double elapsedTime, boolean slowPeriodicLoop)
    {
        int lineNum = 1;

        if (slowPeriodicLoop)
        {
            if (controlsEnabled)
            {
                //
                // DriveBase operation.
                //
                if (robot.robotDrive != null)
                {
                    double[] driveInputs;

                    if (robot.driverController != null)
                    {
                        driveInputs = robot.driverController.getDriveInputs(
                            RobotParams.Robot.DRIVE_MODE, true, driveSpeedScale, turnSpeedScale);
                    }
                    else if (robot.driverJoystick != null)
                    {
                        driveInputs = robot.driverJoystick.getDriveInputs(
                            RobotParams.Robot.DRIVE_MODE, true, driveSpeedScale, turnSpeedScale);
                    }
                    else
                    {
                        driveInputs = robot.driverDualJoystick.getDriveInputs(
                            RobotParams.Robot.DRIVE_MODE, true, driveSpeedScale, turnSpeedScale);
                    }

                    if (robot.robotDrive.driveBase.supportsHolonomicDrive())
                    {
                        double gyroAngle = robot.robotDrive.driveBase.getDriveGyroAngle();
                        robot.robotDrive.driveBase.holonomicDrive(
                            null, driveInputs[0], driveInputs[1], driveInputs[2], gyroAngle);
                        if (subsystemStatusOn)
                        {
                            robot.dashboard.displayPrintf(
                                lineNum++, "Holonomic: x=%.2f, y=%.2f, rot=%.2f, gyroAngle=%.2f",
                                driveInputs[0], driveInputs[1], driveInputs[2], gyroAngle);
                        }
                    }
                    else if (RobotParams.Preferences.useTankDrive)
                    {
                        robot.robotDrive.driveBase.tankDrive(driveInputs[0], driveInputs[1]);
                        if (subsystemStatusOn)
                        {
                            robot.dashboard.displayPrintf(
                                lineNum++, "Tank: left=%.2f, right=%.2f, rot=%.2f",
                                driveInputs[0], driveInputs[1], driveInputs[2]);
                        }
                    }
                    else
                    {
                        robot.robotDrive.driveBase.arcadeDrive(driveInputs[1], driveInputs[2]);
                        if (subsystemStatusOn)
                        {
                            robot.dashboard.displayPrintf(
                                lineNum++, "Arcade: x=%.2f, y=%.2f, rot=%.2f",
                                driveInputs[0], driveInputs[1], driveInputs[2]);
                        }
                    }

                    if (subsystemStatusOn)
                    {
                        robot.dashboard.displayPrintf(
                            lineNum++, "RobotPose=%s, Orient=%s, GyroAssist=%s",
                            robot.robotDrive.driveBase.getFieldPosition(),
                            robot.robotDrive.driveBase.getDriveOrientation(),
                            robot.robotDrive.driveBase.isGyroAssistEnabled());
                    }
                }
                //
                // Analog control of subsystem is done here if necessary.
                //
                if (RobotParams.Preferences.useSubsystems)
                {
                    if (robot.simpleMotor != null)
                    {
                        double motorPower = robot.driverController.getLeftStickY(true);
                        if (motorPower != prevSimpleMotorPower)
                        {
                            robot.simpleMotor.setPower(motorPower);
                            prevSimpleMotorPower = motorPower;
                        }
                    }

                    if (robot.simpleServo != null)
                    {
                        double servoPower = robot.driverController.getRightStickY(true);
                        if (servoPower != prevSimpleServoPower)
                        {
                            robot.simpleServo.setPower(servoPower);
                            prevSimpleServoPower = servoPower;
                        }
                    }

                    if (robot.elevator != null)
                    {
                        double elevatorPower = robot.driverController.getLeftStickY(true);
                        if (elevatorPower != prevElevatorPower)
                        {
                            if (driverAltFunc)
                            {
                                // Manual override.
                                robot.elevator.setPower(elevatorPower);
                            }
                            else
                            {
                                robot.elevator.setPidPower(
                                    elevatorPower, RobotParams.Elevator.MIN_POS, RobotParams.Elevator.MAX_POS, true);
                            }
                            prevElevatorPower = elevatorPower;
                        }
                    }

                    if (robot.arm != null)
                    {
                        double armPower = robot.driverController.getLeftStickY(true);
                        if (armPower != prevArmPower)
                        {
                            if (driverAltFunc)
                            {
                                // Manual override.
                                robot.arm.setPower(armPower);
                            }
                            else
                            {
                                robot.arm.setPidPower(
                                    armPower, RobotParams.Arm.MIN_POS, RobotParams.Arm.MAX_POS, true);
                            }
                            prevArmPower = armPower;
                        }
                    }

                    if (robot.shooter != null)
                    {
                        if (shooterOn)
                        {
                            double shooterVel = robot.shooterVelocity.getValue();
                            if (shooterVel != prevShooterVelocity)
                            {
                                robot.shooter.setShooterMotorRPM(shooterVel, shooterVel);
                                prevShooterVelocity = shooterVel;
                            }
                        }
                        else
                        {
                            if (prevShooterVelocity != 0.0)
                            {
                                robot.shooter.stopShooter();
                                prevShooterVelocity = 0.0;
                            }
                        }
                    }
                }
            }
            //
            // Update robot status.
            //
            if (RobotParams.Preferences.doStatusUpdate)
            {
                robot.updateStatus();
            }
        }
    }   //periodic

    /**
     * This method enables/disables joystick controls.
     *
     * @param enabled specifies true to enable joystick control, false to disable.
     */
    protected void setControlsEnabled(boolean enabled)
    {
        controlsEnabled = enabled;

        if (robot.driverController != null)
        {
            robot.driverController.setButtonEventHandler(enabled? this::driverControllerButtonEvent: null);
        }
        else if (robot.driverJoystick != null)
        {
            robot.driverJoystick.setButtonEventHandler(enabled? this::driverJoystickButtonEvent: null);
        }
        else
        {
            robot.driverDualJoystick.setButtonEventHandler(enabled? this::driverDualJoystickButtonEvent: null);
        }

        if (robot.operatorController != null)
        {
            robot.operatorController.setButtonEventHandler(enabled? this::operatorControllerButtonEvent: null);
        }
        else
        {
            robot.operatorStick.setButtonEventHandler(enabled? this::operatorStickButtonEvent: null);
        }

        if (RobotParams.Preferences.useButtonPanels)
        {
            robot.buttonPanel.setButtonEventHandler(enabled? this::buttonPanelButtonEvent: null);
            robot.switchPanel.setButtonEventHandler(enabled? this::switchPanelButtonEvent: null);
        }
    }   //setControlsEnabled

    //
    // Implements FrcButtonHandler.
    //

    /**
     * This method is called when a driver controller button event is detected.
     *
     * @param button specifies the button that generated the event.
     * @param pressed specifies true if the button is pressed, false otherwise.
     */
    protected void driverControllerButtonEvent(FrcXboxController.ButtonType button, boolean pressed)
    {
        if (traceButtonEvents)
        {
            robot.globalTracer.traceInfo(moduleName, "##### button=" + button + ", pressed=" + pressed);
        }

        robot.dashboard.displayPrintf(
            8, "DriverController: " + button + "=" + (pressed ? "pressed" : "released"));

        switch (button)
        {
            case A:
                // Toggle between field or robot oriented driving.
                if (robot.robotDrive != null && pressed)
                {
                    if (robot.robotDrive.driveBase.getDriveOrientation() != DriveOrientation.FIELD)
                    {
                        robot.setDriveOrientation(DriveOrientation.FIELD, true);
                    }
                    else
                    {
                        robot.setDriveOrientation(DriveOrientation.ROBOT, false);
                    }
                }
                break;

            case B:
                // Turtle mode.
                if (pressed)
                {
                    robot.turtle();
                }
                break;

            case X:
                if (robot.simpleServo != null)
                {
                    if (pressed)
                    {
                        robot.simpleServo.setPosition(90.0);
                    }
                    else
                    {
                        robot.simpleServo.setPosition(0.0);
                    }
                }
                else if (robot.shooter != null)
                {
                    if (pressed)
                    {
                        shooterOn = !shooterOn;
                    }
                }
                else if (robot.intake != null)
                {
                    if (pressed)
                    {
                        robot.intake.autoIntakeForward(
                            RobotParams.Intake.INTAKE_FORWARD_POWER, RobotParams.Intake.RETAIN_POWER,
                            RobotParams.Intake.FINISH_DELAY);
                    }
                    else
                    {
                        robot.intake.cancel();
                    }
                }
                else if (robot.grabber != null)
                {
                    if (pressed)
                    {
                        robot.grabber.enableAutoAssist(null, 0.0, null, 0.0);
                    }
                    else
                    {
                        robot.grabber.cancelAutoAssist();
                    }
                }
                break;

            case Y:
                if (robot.grabber != null)
                {
                    if (pressed)
                    {
                        if (robot.grabber.isClosed())
                        {
                            robot.grabber.open();
                        }
                        else
                        {
                            robot.grabber.close();
                        }
                    }
                }
                break;

            case LeftBumper:
                driverAltFunc = pressed;
                break;

            case RightBumper:
                if (pressed)
                {
                    driveSpeedScale = RobotParams.Robot.DRIVE_SLOW_SCALE;
                    turnSpeedScale = RobotParams.Robot.TURN_SLOW_SCALE;
                }
                else
                {
                    driveSpeedScale = RobotParams.Robot.DRIVE_NORMAL_SCALE;
                    turnSpeedScale = RobotParams.Robot.TURN_NORMAL_SCALE;
                }
                break;

            case DpadUp:
                if (robot.elevator != null)
                {
                    if (pressed)
                    {
                        robot.elevator.presetPositionUp(null, RobotParams.Elevator.POWER_LIMIT);
                    }
                }
                else if (robot.arm != null)
                {
                    if (pressed)
                    {
                        robot.arm.presetPositionUp(null, RobotParams.Arm.POWER_LIMIT);
                    }
                }
                else if (robot.shooter != null)
                {
                    if (pressed)
                    {
                        robot.shooterVelocity.upValue();
                    }
                }
                break;

            case DpadDown:
                if (robot.elevator != null)
                {
                    if (pressed)
                    {
                        robot.elevator.presetPositionDown(null, RobotParams.Elevator.POWER_LIMIT);
                    }
                }
                else if (robot.arm != null)
                {
                    if (pressed)
                    {
                        robot.arm.presetPositionDown(null, RobotParams.Arm.POWER_LIMIT);
                    }
                }
                else if (robot.shooter != null)
                {
                    if (pressed)
                    {
                        robot.shooterVelocity.downValue();
                    }
                }
                break;

            case DpadLeft:
                if (robot.shooter != null)
                {
                    if (pressed)
                    {
                        robot.shooterVelocity.downIncrement();
                    }
                }
                break;

            case DpadRight:
                if (robot.shooter != null)
                {
                    if (pressed)
                    {
                        robot.shooterVelocity.upIncrement();
                    }
                }
                break;

            case Back:
                if (pressed)
                {
<<<<<<< HEAD
                    robot.autoAssistCancel();
=======
                    robot.cancelAll();
>>>>>>> e7964d02
                    robot.zeroCalibrate();
                }
                break;

            case Start:
                if (pressed)
                {
                    subsystemStatusOn = !subsystemStatusOn;
                }
                break;

            default:
                break;
        }
    }   //driverControllerButtonEvent

    /**
     * This method is called when a driver joystick button event is detected.
     *
     * @param button specifies the button that generated the event.
     * @param pressed specifies true if the button is pressed, false otherwise.
     */
    protected void driverJoystickButtonEvent(FrcJoystick.ButtonType button, boolean pressed)
    {
        if (traceButtonEvents)
        {
            robot.globalTracer.traceInfo(moduleName, "##### button=" + button + ", pressed=" + pressed);
        }

        robot.dashboard.displayPrintf(
            8, "DriveJoystick: " + button + "=" + (pressed ? "pressed" : "released"));

        switch (button)
        {
            default:
                break;
        }
    }   //driverJoystickButtonEvent

    /**
     * This method is called when a driver dual joystick button event is detected.
     *
     * @param button specifies the button that generated the event.
     * @param pressed specifies true if the button is pressed, false otherwise.
     */
    protected void driverDualJoystickButtonEvent(FrcDualJoystick.ButtonType button, boolean pressed)
    {
        if (traceButtonEvents)
        {
            robot.globalTracer.traceInfo(moduleName, "##### button=" + button + ", pressed=" + pressed);
        }

        robot.dashboard.displayPrintf(
            8, "DriveDualJoystick: " + button + "=" + (pressed ? "pressed" : "released"));

        switch (button)
        {
            default:
                break;
        }
    }   //driverDualJoystickButtonEvent

    /**
     * This method is called when an operator controller button event is detected.
     *
     * @param button specifies the button that generated the event.
     * @param pressed specifies true if the button is pressed, false otherwise.
     */
    protected void operatorControllerButtonEvent(FrcXboxController.ButtonType button, boolean pressed)
    {
        if (traceButtonEvents)
        {
            robot.globalTracer.traceInfo(moduleName, "##### button=" + button + ", pressed=" + pressed);
        }

        robot.dashboard.displayPrintf(
            8, "OperatorController: " + button + "=" + (pressed ? "pressed" : "released"));

        switch (button)
        {
            case A:
            case B:
            case X:
            case Y:
                break;

            case LeftBumper:
                operatorAltFunc = pressed;
                break;

            case RightBumper:
            case DpadUp:
            case DpadDown:
            case DpadLeft:
            case DpadRight:
                break;

            case Back:
                if (pressed)
                {
                    robot.cancelAll();
                    robot.zeroCalibrate();
                }
                break;

            case Start:
            default:
                break;
        }
    }   //operatorControllerButtonEvent

    /**
     * This method is called when an operator stick button event is detected.
     *
     * @param button specifies the button that generated the event.
     * @param pressed specifies true if the button is pressed, false otherwise.
     */
    protected void operatorStickButtonEvent(FrcJoystick.ButtonType button, boolean pressed)
    {
        if (traceButtonEvents)
        {
            robot.globalTracer.traceInfo(moduleName, "##### button=" + button + ", pressed=" + pressed);
        }

        robot.dashboard.displayPrintf(
            8, "OperatorStick: " + button + "=" + (pressed ? "pressed" : "released"));

        switch (button)
        {
            default:
                break;
        }
    }   //operatorStickButtonEvent

    /**
     * This method is called when a button panel button event is detected.
     *
     * @param button specifies the button that generated the event.
     * @param pressed specifies true if the button is pressed, false otherwise.
     */
    protected void buttonPanelButtonEvent(FrcButtonPanel.ButtonType button, boolean pressed)
    {
        if (traceButtonEvents)
        {
            robot.globalTracer.traceInfo(moduleName, "##### button=" + button + ", pressed=" + pressed);
        }

        robot.dashboard.displayPrintf(
            8, "ButtonPanel: " + button + "=" + (pressed ? "pressed" : "released"));

        switch (button)
        {
            default:
                break;
        }
    }   //buttonPanelButtonEvent

    /**
     * This method is called when a switch panel button event is detected.
     *
     * @param button specifies the button that generated the event.
     * @param pressed specifies true if the button is pressed, false otherwise.
     */
    protected void switchPanelButtonEvent(FrcButtonPanel.ButtonType button, boolean pressed)
    {
        if (traceButtonEvents)
        {
            robot.globalTracer.traceInfo(moduleName, "##### button=" + button + ", pressed=" + pressed);
        }

        robot.dashboard.displayPrintf(
            8, "SwitchPanel: " + button + "=" + (pressed ? "pressed" : "released"));

        switch (button)
        {
            default:
                break;
        }
    }   //switchPanelButtonEvent

}   //class FrcTeleOp<|MERGE_RESOLUTION|>--- conflicted
+++ resolved
@@ -422,32 +422,35 @@
                 }
                 else if (robot.grabber != null)
                 {
-                    if (pressed)
-                    {
-                        robot.grabber.enableAutoAssist(null, 0.0, null, 0.0);
+                    if (driverAltFunc)
+                    {
+                        if (pressed)
+                        {
+                            if (robot.grabber.isClosed())
+                            {
+                                robot.grabber.open();
+                            }
+                            else
+                            {
+                                robot.grabber.close();
+                            }
+                        }
                     }
                     else
                     {
-                        robot.grabber.cancelAutoAssist();
+                        if (pressed)
+                        {
+                            robot.grabber.enableAutoAssist(null, 0.0, null, 0.0);
+                        }
+                        else
+                        {
+                            robot.grabber.cancelAutoAssist();
+                        }
                     }
                 }
                 break;
 
             case Y:
-                if (robot.grabber != null)
-                {
-                    if (pressed)
-                    {
-                        if (robot.grabber.isClosed())
-                        {
-                            robot.grabber.open();
-                        }
-                        else
-                        {
-                            robot.grabber.close();
-                        }
-                    }
-                }
                 break;
 
             case LeftBumper:
@@ -538,11 +541,7 @@
             case Back:
                 if (pressed)
                 {
-<<<<<<< HEAD
-                    robot.autoAssistCancel();
-=======
                     robot.cancelAll();
->>>>>>> e7964d02
                     robot.zeroCalibrate();
                 }
                 break;
