/*
 * Copyright (c) 2025 Titan Robotics Club (http://www.titanrobotics.com)
 *
 * Permission is hereby granted, free of charge, to any person obtaining a copy
 * of this software and associated documentation files (the "Software"), to deal
 * in the Software without restriction, including without limitation the rights
 * to use, copy, modify, merge, publish, distribute, sublicense, and/or sell
 * copies of the Software, and to permit persons to whom the Software is
 * furnished to do so, subject to the following conditions:
 *
 * The above copyright notice and this permission notice shall be included in all
 * copies or substantial portions of the Software.
 *
 * THE SOFTWARE IS PROVIDED "AS IS", WITHOUT WARRANTY OF ANY KIND, EXPRESS OR
 * IMPLIED, INCLUDING BUT NOT LIMITED TO THE WARRANTIES OF MERCHANTABILITY,
 * FITNESS FOR A PARTICULAR PURPOSE AND NONINFRINGEMENT. IN NO EVENT SHALL THE
 * AUTHORS OR COPYRIGHT HOLDERS BE LIABLE FOR ANY CLAIM, DAMAGES OR OTHER
 * LIABILITY, WHETHER IN AN ACTION OF CONTRACT, TORT OR OTHERWISE, ARISING FROM,
 * OUT OF OR IN CONNECTION WITH THE SOFTWARE OR THE USE OR OTHER DEALINGS IN THE
 * SOFTWARE.
 */

package teamcode;

import edu.wpi.first.wpilibj.GenericHID.RumbleType;
import frclib.driverio.FrcChoiceMenu;
import frclib.driverio.FrcXboxController;
<<<<<<< HEAD
import teamcode.subsystems.Arm;
import teamcode.subsystems.Elevator;
import teamcode.subsystems.Intake;
=======
import frclib.vision.FrcPhotonVision.DetectedObject;
import teamcode.vision.PhotonVision.PipelineType;
>>>>>>> 9fba1035
import trclib.drivebase.TrcDriveBase.DriveOrientation;
import trclib.drivebase.TrcSwerveDriveBase;
import trclib.driverio.TrcGameController.DriveMode;
import trclib.pathdrive.TrcPose2D;
import trclib.robotcore.TrcRobot;
import trclib.robotcore.TrcRobot.RunMode;

/**
 * This class implements the code to run in TeleOp Mode.
 */
public class FrcTeleOp implements TrcRobot.RobotMode
{
    private static final String moduleName = FrcTeleOp.class.getSimpleName();
    protected static final boolean traceButtonEvents = true;

    private static final String DBKEY_DRIVE_MODE = "TeleOp/DriveMode";                  //Choices
    private static final String DBKEY_DRIVE_ORIENTATION = "TeleOp/DriveOrientation";    //Choices
    private static final String DBKEY_DRIVE_NORMAL_SCALE = "TeleOp/DriveNormalScale";   //Number
    private static final String DBKEY_DRIVE_SLOW_SCALE = "TeleOp/DriveSlowScale";       //Number
    private static final String DBKEY_TURN_NORMAL_SCALE = "TeleOp/TurnNormalScale";     //Number
    private static final String DBKEY_TURN_SLOW_SCALE = "TeleOp/TurnSlowScale";         //Number
    private static final String DBKEY_SHOW_DRIVE_POWER = "TeleOp/ShowDrivePower";       //Boolean
    private static final String DBKEY_DRIVE_POWER = "TeleOp/DrivePower";                //String
    private static final double DEF_DRIVE_NORMAL_SCALE = 1.0;
    private static final double DEF_DRIVE_SLOW_SCALE = 0.2;
    private static final double DEF_TURN_NORMAL_SCALE = 0.6;
    private static final double DEF_TURN_SLOW_SCALE = 0.2;
    //
    // Global objects.
    //
    protected final Robot robot;
    private final FrcChoiceMenu<DriveMode> driveModeMenu;
    private final FrcChoiceMenu<DriveOrientation> driveOrientationMenu;
    private double driveSpeedScale;
    private double turnSpeedScale;
    private boolean controlsEnabled = false;
    protected boolean driverAltFunc = false;
    protected boolean operatorAltFunc = false;
    private boolean relocalizing = false;
    private TrcPose2D robotFieldPose = null;
    private boolean rumbling = false;

    private double prevSimpleMotorPower = 0.0;
    private double prevSimpleServoPower = 0.0;
    private double prevElevatorPower = 0.0;
    private double prevArmPower = 0.0;
    private boolean shooterOn = false;
    private double prevShooterVelocity = 0.0;

    /**
     * Constructor: Create an instance of the object.
     *
     * @param robot specifies the robot object to access all robot hardware and subsystems.
     */
    public FrcTeleOp(Robot robot)
    {
        //
        // Create and initialize global object.
        //
        this.robot = robot;

        driveModeMenu = new FrcChoiceMenu<>(DBKEY_DRIVE_MODE);
        driveModeMenu.addChoice("Tank", DriveMode.TankMode);
        driveModeMenu.addChoice("Holonomic", DriveMode.HolonomicMode);
        driveModeMenu.addChoice("Arcade", DriveMode.ArcadeMode, true, true);

        driveOrientationMenu = new FrcChoiceMenu<>(DBKEY_DRIVE_ORIENTATION);
        driveOrientationMenu.addChoice("Inverted", DriveOrientation.INVERTED);
        driveOrientationMenu.addChoice("Robot", DriveOrientation.ROBOT);
        driveOrientationMenu.addChoice("Field", DriveOrientation.FIELD, true, true);

        robot.dashboard.refreshKey(DBKEY_DRIVE_NORMAL_SCALE, DEF_DRIVE_NORMAL_SCALE);
        robot.dashboard.refreshKey(DBKEY_DRIVE_SLOW_SCALE, DEF_DRIVE_SLOW_SCALE);
        robot.dashboard.refreshKey(DBKEY_TURN_NORMAL_SCALE, DEF_TURN_NORMAL_SCALE);
        robot.dashboard.refreshKey(DBKEY_TURN_SLOW_SCALE, DEF_TURN_SLOW_SCALE);
        robot.dashboard.refreshKey(DBKEY_SHOW_DRIVE_POWER, RobotParams.Preferences.showDrivePower);
        robot.dashboard.refreshKey(DBKEY_DRIVE_POWER, "");

        driveSpeedScale = robot.dashboard.getNumber(DBKEY_DRIVE_NORMAL_SCALE, DEF_DRIVE_NORMAL_SCALE);
        turnSpeedScale = robot.dashboard.getNumber(DBKEY_TURN_NORMAL_SCALE, DEF_TURN_NORMAL_SCALE);
    }   //FrcTeleOp

    //
    // Implements TrcRobot.RunMode interface.
    //

    /**
     * This method is called when the teleop mode is about to start. Typically, you put code that will prepare
     * the robot for start of teleop here such as creating and configuring joysticks and other subsystems.
     *
     * @param prevMode specifies the previous RunMode it is coming from.
     * @param nextMode specifies the next RunMode it is going into.
     */
    @Override
    public void startMode(RunMode prevMode, RunMode nextMode)
    {
        //
        // Enabling joysticks.
        //
        setControlsEnabled(true);
        //
        // Initialize subsystems for TeleOp mode if necessary.
        //
        if (robot.robotDrive != null)
        {
            // Set robot to FIELD by default but don't change the heading.
            robot.setDriveOrientation(driveOrientationMenu.getCurrentChoiceObject(), false);
            // Enable AprilTag vision for re-localization.
            if (robot.photonVisionFront != null)
            {
                robot.globalTracer.traceInfo(moduleName, "Enabling FrontCam for AprilTagVision.");
                robot.photonVisionBack.setPipeline(PipelineType.APRILTAG);
            }

            if (robot.photonVisionBack != null)
            {
                robot.globalTracer.traceInfo(moduleName, "Enabling BackCam for AprilTagVision.");
                robot.photonVisionBack.setPipeline(PipelineType.APRILTAG);
            }
        }

        if (RobotParams.Preferences.hybridMode)
        {
            // This makes sure that the autonomous stops running when
            // teleop starts running. If you want the autonomous to
            // continue until interrupted by another command, remove
            // this line or comment it out.
            if (robot.m_autonomousCommand != null)
            {
                robot.m_autonomousCommand.cancel();
            }
        }
    }   //startMode

    /**
     * This method is called when teleop mode is about to end. Typically, you put code that will do clean
     * up here such as disabling joysticks and other subsystems.
     *
     * @param prevMode specifies the previous RunMode it is coming from.
     * @param nextMode specifies the next RunMode it is going into.
     */
    @Override
    public void stopMode(RunMode prevMode, RunMode nextMode)
    {
        //
        // Disabling joysticks.
        //
        setControlsEnabled(false);
        //
        // Disable subsystems before exiting if necessary.
        //
    }   //stopMode

    /**
     * This method is called periodically on the main robot thread. Typically, you put TeleOp control code here that
     * doesn't require frequent update For example, TeleOp joystick code or status display code can be put here since
     * human responses are considered slow.
     *
     * @param elapsedTime specifies the elapsed time since the mode started.
     * @param slowPeriodicLoop specifies true if it is running the slow periodic loop on the main robot thread,
     *        false otherwise.
     */
    @Override
    public void periodic(double elapsedTime, boolean slowPeriodicLoop)
    {
        if (slowPeriodicLoop)
        {
            if (controlsEnabled)
            {
                //
                // DriveBase operation.
                //
                if (robot.robotDrive != null)
                {
                    boolean showDriveBaseStatus = robot.dashboard.getBoolean(
                        DBKEY_DRIVE_POWER, RobotParams.Preferences.showDrivePower);
                    if (relocalizing)
                    {
                        if (robotFieldPose == null)
                        {
                            DetectedObject aprilTagObj = null;

                            if (robot.photonVisionFront != null)
                            {
                                aprilTagObj = robot.photonVisionFront.getBestDetectedAprilTag(null);
                            }

                            if (aprilTagObj == null && robot.photonVisionBack != null)
                            {
                                aprilTagObj = robot.photonVisionBack.getBestDetectedAprilTag(null);
                            }

                            if (aprilTagObj != null)
                            {
                                robotFieldPose = robot.photonVisionBack.getRobotFieldPose(aprilTagObj, false);
                            }
                        }
                    }
                    else
                    {
                        double[] driveInputs;

                        driveInputs = robot.driverController.getDriveInputs(
                            driveModeMenu.getCurrentChoiceObject(), true, driveSpeedScale, turnSpeedScale);
                        if (robot.robotDrive.driveBase.supportsHolonomicDrive())
                        {
                            double gyroAngle = robot.robotDrive.driveBase.getDriveGyroAngle();
                            robot.robotDrive.driveBase.holonomicDrive(
                                null, driveInputs[0], driveInputs[1], driveInputs[2], gyroAngle);
                            if (showDriveBaseStatus)
                            {
                                robot.dashboard.putString(
                                    DBKEY_DRIVE_POWER,
                                    String.format(
                                        "Holonomic: x=%.2f, y=%.2f, rot=%.2f, gyroAngle=%.2f",
                                        driveInputs[0], driveInputs[1], driveInputs[2], gyroAngle));
                            }
                        }
                        else
                        {
                            robot.robotDrive.driveBase.arcadeDrive(driveInputs[1], driveInputs[2]);
                            if (showDriveBaseStatus)
                            {
                                robot.dashboard.putString(
                                    DBKEY_DRIVE_POWER,
                                    String.format(
                                        "Arcade: x=%.2f, y=%.2f, rot=%.2f",
                                        driveInputs[0], driveInputs[1], driveInputs[2]));
                            }
                        }
                    }
                }
                //
                // Analog control of subsystem is done here if necessary.
                //
                if (RobotParams.Preferences.useSubsystems)
                {
                    if (robot.simpleMotor != null)
                    {
                        double motorPower = robot.driverController.getLeftStickY(true);
                        if (motorPower != prevSimpleMotorPower)
                        {
                            robot.simpleMotor.setPower(motorPower);
                            prevSimpleMotorPower = motorPower;
                        }
                    }

                    if (robot.simpleServo != null)
                    {
                        double servoPower = robot.driverController.getRightStickY(true);
                        if (servoPower != prevSimpleServoPower)
                        {
                            robot.simpleServo.setPower(servoPower);
                            prevSimpleServoPower = servoPower;
                        }
                    }

                    if (robot.elevator != null)
                    {
                        double elevatorPower = robot.driverController.getLeftStickY(true);
                        if (elevatorPower != prevElevatorPower)
                        {
                            if (driverAltFunc)
                            {
                                // Manual override.
                                robot.elevator.setPower(elevatorPower);
                            }
                            else
                            {
                                robot.elevator.setPidPower(
                                    elevatorPower, Elevator.Params.MIN_POS, Elevator.Params.MAX_POS, true);
                            }
                            prevElevatorPower = elevatorPower;
                        }
                    }

                    if (robot.arm != null)
                    {
                        double armPower = robot.driverController.getLeftStickY(true);
                        if (armPower != prevArmPower)
                        {
                            if (driverAltFunc)
                            {
                                // Manual override.
                                robot.arm.setPower(armPower);
                            }
                            else
                            {
                                robot.arm.setPidPower(
                                    armPower, Arm.Params.MIN_POS, Arm.Params.MAX_POS, true);
                            }
                            prevArmPower = armPower;
                        }
                    }

                    if (robot.shooter != null)
                    {
                        if (shooterOn)
                        {
                            double shooterVel = robot.shooterVelocity.getValue();
                            if (shooterVel != prevShooterVelocity)
                            {
                                robot.shooter.setShooterMotorRPM(shooterVel, shooterVel);
                                prevShooterVelocity = shooterVel;
                            }
                        }
                        else
                        {
                            if (prevShooterVelocity != 0.0)
                            {
                                robot.shooter.stopShooter();
                                prevShooterVelocity = 0.0;
                            }
                        }
                    }
                }

                if (RobotParams.Preferences.useRumble)
                {
                    if (!rumbling && elapsedTime > RobotParams.Game.TELEOP_PERIOD - RobotParams.Game.ENDGAME_THRESHOLD)
                    {
                        robot.driverController.setRumble(RumbleType.kBothRumble, 1.0, 0.5);
                        rumbling = true;
                    }
                }
            }
            //
            // Update robot status.
            //
            Dashboard.updateDashboard(robot, 1);
        }
    }   //periodic

    /**
     * This method enables/disables joystick controls.
     *
     * @param enabled specifies true to enable joystick control, false to disable.
     */
    protected void setControlsEnabled(boolean enabled)
    {
        controlsEnabled = enabled;

        robot.driverController.setButtonEventHandler(enabled? this::driverControllerButtonEvent: null);
        robot.operatorController.setButtonEventHandler(enabled? this::operatorControllerButtonEvent: null);
    }   //setControlsEnabled

    //
    // Implements FrcButtonHandler.
    //

    /**
     * This method is called when a driver controller button event is detected.
     *
     * @param button specifies the button that generated the event.
     * @param pressed specifies true if the button is pressed, false otherwise.
     */
    protected void driverControllerButtonEvent(FrcXboxController.ButtonType button, boolean pressed)
    {
        if (traceButtonEvents)
        {
            robot.globalTracer.traceInfo(moduleName, "##### button=" + button + ", pressed=" + pressed);
        }

        robot.dashboard.displayPrintf(
            15, "DriverController: " + button + "=" + (pressed ? "pressed" : "released"));

        switch (button)
        {
            case A:
                // Toggle between field or robot oriented driving.
                if (robot.robotDrive != null && pressed)
                {
                    if (driverAltFunc)
                    {
                        if (robot.robotDrive.driveBase.getDriveOrientation() != DriveOrientation.FIELD)
                        {
                            robot.setDriveOrientation(DriveOrientation.FIELD, true);
                            robot.globalTracer.traceInfo(moduleName, ">>>>> Setting Mode to: Field");
                        }
                        else
                        {
                            robot.setDriveOrientation(DriveOrientation.ROBOT, false);
                            robot.globalTracer.traceInfo(moduleName, ">>>>> Setting Mode to: Robot");
                        }
                    }
                    else
                    {
                        robot.robotDrive.driveBase.resetFieldForwardHeading();
                        robot.globalTracer.traceInfo(
                            moduleName,
                            ">>>>> Reset field forward heading (heading=" + robot.robotDrive.driveBase.getHeading() +
                            ")");
                    }
                }
                break;

            case B:
                break;

            case X:
                if (robot.robotDrive != null && pressed)
                {
                    ((TrcSwerveDriveBase) (robot.robotDrive.driveBase)).setXMode(null);
                    robot.globalTracer.traceInfo(moduleName, ">>>>> X Mode");
                }
                break;

<<<<<<< HEAD
            case X:
                if (robot.simpleServo != null)
                {
                    if (pressed)
                    {
                        robot.simpleServo.setPosition(90.0);
                    }
                    else
                    {
                        robot.simpleServo.setPosition(0.0);
                    }
                }
                else if (robot.shooter != null)
                {
                    if (pressed)
                    {
                        shooterOn = !shooterOn;
                    }
                }
                else if (robot.intake != null)
                {
                    if (pressed)
                    {
                        robot.intake.autoIntakeForward(
                            Intake.Params.INTAKE_FORWARD_POWER, Intake.Params.RETAIN_POWER,
                            Intake.Params.FINISH_DELAY);
                    }
                    else
                    {
                        robot.intake.cancel();
                    }
                }
                else if (robot.grabber != null)
                {
                    if (driverAltFunc)
                    {
                        if (pressed)
                        {
                            if (robot.grabber.isClosed())
                            {
                                robot.grabber.open();
                            }
                            else
                            {
                                robot.grabber.close();
                            }
                        }
                    }
                    else
                    {
                        if (pressed)
                        {
                            robot.grabber.autoGrab(null, 0.0, null, 0.0);
                        }
                        else
                        {
                            robot.grabber.cancel();
                        }
                    }
                }
                break;

=======
>>>>>>> 9fba1035
            case Y:
                // Turtle mode.
                if (pressed)
                {
                    robot.turtle();
                }
                break;

            case LeftBumper:
                driverAltFunc = pressed;
                robot.globalTracer.traceInfo(moduleName, ">>>>> DriverAltFunc=" + driverAltFunc);
                break;

            case RightBumper:
                if (pressed)
                {
                    driveSpeedScale = robot.dashboard.getNumber(DBKEY_DRIVE_SLOW_SCALE, DEF_DRIVE_SLOW_SCALE);
                    turnSpeedScale = robot.dashboard.getNumber(DBKEY_TURN_SLOW_SCALE, DEF_TURN_SLOW_SCALE);
                    robot.globalTracer.traceInfo(moduleName, ">>>>> Slow Drive");
                }
                else
                {
                    driveSpeedScale = robot.dashboard.getNumber(DBKEY_DRIVE_NORMAL_SCALE, DEF_DRIVE_NORMAL_SCALE);
                    turnSpeedScale = robot.dashboard.getNumber(DBKEY_TURN_NORMAL_SCALE, DEF_TURN_NORMAL_SCALE);
                    robot.globalTracer.traceInfo(moduleName, ">>>>> Normal Drive");
                }
                break;

            case DpadUp:
                if (robot.elevator != null)
                {
                    if (pressed)
                    {
                        robot.elevator.presetPositionUp(null, Elevator.Params.POWER_LIMIT);
                    }
                }
                else if (robot.arm != null)
                {
                    if (pressed)
                    {
                        robot.arm.presetPositionUp(null, Arm.Params.POWER_LIMIT);
                    }
                }
                else if (robot.shooter != null)
                {
                    if (pressed)
                    {
                        robot.shooterVelocity.upValue();
                    }
                }
                break;

            case DpadDown:
                if (robot.elevator != null)
                {
                    if (pressed)
                    {
                        robot.elevator.presetPositionDown(null, Elevator.Params.POWER_LIMIT);
                    }
                }
                else if (robot.arm != null)
                {
                    if (pressed)
                    {
                        robot.arm.presetPositionDown(null, Arm.Params.POWER_LIMIT);
                    }
                }
                else if (robot.shooter != null)
                {
                    if (pressed)
                    {
                        robot.shooterVelocity.downValue();
                    }
                }
                break;

            case DpadLeft:
                if (robot.shooter != null)
                {
                    if (pressed)
                    {
                        robot.shooterVelocity.downIncrement();
                    }
                }
                break;

            case DpadRight:
                if (robot.shooter != null)
                {
                    if (pressed)
                    {
                        robot.shooterVelocity.upIncrement();
                    }
                }
                break;

            case Back:
                if (pressed)
                {
                    robot.cancelAll();
                    robot.zeroCalibrate(null, null);
                    robot.globalTracer.traceInfo(moduleName, ">>>>> Cancel All and Zero Calibrate");
                }
                break;

            case Start:
                if (robot.photonVisionFront != null &&
                    robot.photonVisionFront.getPipeline() == PipelineType.APRILTAG ||
                    robot.photonVisionBack != null &&
                    robot.photonVisionBack.getPipeline() == PipelineType.APRILTAG)
                {
                    // On press of the button, we will start looking for AprilTag for re-localization.
                    // On release of the button, we will set the robot's field location if we found the
                    // AprilTag.
                    relocalizing = pressed;
                    if (!pressed)
                    {
                        if (robotFieldPose != null)
                        {
                            robot.globalTracer.traceInfo(
                                moduleName, ">>>>> Finish re-localizing: pose=" + robotFieldPose);
                            robot.robotDrive.driveBase.setFieldPosition(robotFieldPose, false);
                            robotFieldPose = null;
                        }
                        else
                        {
                            robot.globalTracer.traceInfo(
                                moduleName, ">>>>> Finish re-localizing: AprilTag not found");
                        }
                    }
                    else
                    {
                        robot.globalTracer.traceInfo(moduleName, ">>>>> Start re-localizing ...");
                    }
                }
                break;

            default:
                break;
        }
    }   //driverControllerButtonEvent

    /**
     * This method is called when an operator controller button event is detected.
     *
     * @param button specifies the button that generated the event.
     * @param pressed specifies true if the button is pressed, false otherwise.
     */
    protected void operatorControllerButtonEvent(FrcXboxController.ButtonType button, boolean pressed)
    {
        if (traceButtonEvents)
        {
            robot.globalTracer.traceInfo(moduleName, "##### button=" + button + ", pressed=" + pressed);
        }

        robot.dashboard.displayPrintf(
            15, "OperatorController: " + button + "=" + (pressed ? "pressed" : "released"));

        switch (button)
        {
            case A:
            case B:
            case X:
            case Y:
                break;

            case LeftBumper:
                operatorAltFunc = pressed;
                robot.globalTracer.traceInfo(moduleName, ">>>>> OperatorAltFunc=" + operatorAltFunc);
                break;

            case RightBumper:
            case DpadUp:
            case DpadDown:
            case DpadLeft:
            case DpadRight:
                break;

            case Back:
                if (pressed)
                {
                    robot.cancelAll();
                    robot.zeroCalibrate(null, null);
                    robot.globalTracer.traceInfo(moduleName, ">>>>> Cancel All and Zero Calibrate");
                }
                break;

            case Start:
                if (pressed)
                {
                    robot.cancelAll();
                    robot.globalTracer.traceInfo(moduleName, ">>>>> Cancel All");
                }
                break;

            default:
                break;
        }
    }   //operatorControllerButtonEvent

}   //class FrcTeleOp<|MERGE_RESOLUTION|>--- conflicted
+++ resolved
@@ -25,14 +25,10 @@
 import edu.wpi.first.wpilibj.GenericHID.RumbleType;
 import frclib.driverio.FrcChoiceMenu;
 import frclib.driverio.FrcXboxController;
-<<<<<<< HEAD
 import teamcode.subsystems.Arm;
 import teamcode.subsystems.Elevator;
-import teamcode.subsystems.Intake;
-=======
 import frclib.vision.FrcPhotonVision.DetectedObject;
 import teamcode.vision.PhotonVision.PipelineType;
->>>>>>> 9fba1035
 import trclib.drivebase.TrcDriveBase.DriveOrientation;
 import trclib.drivebase.TrcSwerveDriveBase;
 import trclib.driverio.TrcGameController.DriveMode;
@@ -207,8 +203,6 @@
                 //
                 if (robot.robotDrive != null)
                 {
-                    boolean showDriveBaseStatus = robot.dashboard.getBoolean(
-                        DBKEY_DRIVE_POWER, RobotParams.Preferences.showDrivePower);
                     if (relocalizing)
                     {
                         if (robotFieldPose == null)
@@ -233,6 +227,8 @@
                     }
                     else
                     {
+                        boolean showDriveBaseStatus = robot.dashboard.getBoolean(
+                            DBKEY_SHOW_DRIVE_POWER, RobotParams.Preferences.showDrivePower);
                         double[] driveInputs;
 
                         driveInputs = robot.driverController.getDriveInputs(
@@ -440,71 +436,6 @@
                 }
                 break;
 
-<<<<<<< HEAD
-            case X:
-                if (robot.simpleServo != null)
-                {
-                    if (pressed)
-                    {
-                        robot.simpleServo.setPosition(90.0);
-                    }
-                    else
-                    {
-                        robot.simpleServo.setPosition(0.0);
-                    }
-                }
-                else if (robot.shooter != null)
-                {
-                    if (pressed)
-                    {
-                        shooterOn = !shooterOn;
-                    }
-                }
-                else if (robot.intake != null)
-                {
-                    if (pressed)
-                    {
-                        robot.intake.autoIntakeForward(
-                            Intake.Params.INTAKE_FORWARD_POWER, Intake.Params.RETAIN_POWER,
-                            Intake.Params.FINISH_DELAY);
-                    }
-                    else
-                    {
-                        robot.intake.cancel();
-                    }
-                }
-                else if (robot.grabber != null)
-                {
-                    if (driverAltFunc)
-                    {
-                        if (pressed)
-                        {
-                            if (robot.grabber.isClosed())
-                            {
-                                robot.grabber.open();
-                            }
-                            else
-                            {
-                                robot.grabber.close();
-                            }
-                        }
-                    }
-                    else
-                    {
-                        if (pressed)
-                        {
-                            robot.grabber.autoGrab(null, 0.0, null, 0.0);
-                        }
-                        else
-                        {
-                            robot.grabber.cancel();
-                        }
-                    }
-                }
-                break;
-
-=======
->>>>>>> 9fba1035
             case Y:
                 // Turtle mode.
                 if (pressed)
