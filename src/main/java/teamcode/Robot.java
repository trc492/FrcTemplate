/*
 * Copyright (c) 2024 Titan Robotics Club (http://www.titanrobotics.com)
 *
 * Permission is hereby granted, free of charge, to any person obtaining a copy
 * of this software and associated documentation files (the "Software"), to deal
 * in the Software without restriction, including without limitation the rights
 * to use, copy, modify, merge, publish, distribute, sublicense, and/or sell
 * copies of the Software, and to permit persons to whom the Software is
 * furnished to do so, subject to the following conditions:
 *
 * The above copyright notice and this permission notice shall be included in all
 * copies or substantial portions of the Software.
 *
 * THE SOFTWARE IS PROVIDED "AS IS", WITHOUT WARRANTY OF ANY KIND, EXPRESS OR
 * IMPLIED, INCLUDING BUT NOT LIMITED TO THE WARRANTIES OF MERCHANTABILITY,g
 * FITNESS FOR A PARTICULAR PURPOSE AND NONINFRINGEMENT. IN NO EVENT SHALL THE
 * AUTHORS OR COPYRIGHT HOLDERS BE LIABLE FOR ANY CLAIM, DAMAGES OR OTHER
 * LIABILITY, WHETHER IN AN ACTION OF CONTRACT, TORT OR OTHERWISE, ARISING FROM,
 * OUT OF OR IN CONNECTION WITH THE SOFTWARE OR THE USE OR OTHER DEALINGS IN THE
 * SOFTWARE.
 */

package teamcode;

import java.io.FileNotFoundException;
import java.io.FileOutputStream;
import java.io.FileReader;
import java.io.PrintStream;
import java.util.Locale;
import java.util.Scanner;

import edu.wpi.first.cameraserver.CameraServer;
import edu.wpi.first.cscore.UsbCamera;
import edu.wpi.first.wpilibj.AnalogInput;
import edu.wpi.first.wpilibj.DriverStation.Alliance;
import edu.wpi.first.wpilibj2.command.Command;
import edu.wpi.first.wpilibj2.command.CommandScheduler;
import frclib.drivebase.FrcRobotDrive;
import frclib.drivebase.FrcSwerveDrive;
import frclib.drivebase.FrcRobotDrive.ImuType;
import frclib.driverio.FrcButtonPanel;
import frclib.driverio.FrcDashboard;
import frclib.driverio.FrcDualJoystick;
import frclib.driverio.FrcJoystick;
import frclib.driverio.FrcMatchInfo;
import frclib.driverio.FrcXboxController;
import frclib.motor.FrcCANTalonSRX;
import frclib.motor.FrcServo;
import frclib.robotcore.FrcRobotBase;
import frclib.sensor.FrcAHRSGyro;
import frclib.sensor.FrcPdp;
import frclib.sensor.FrcRobotBattery;
import frclib.vision.FrcPhotonVision;
<<<<<<< HEAD
import teamcode.subsystems.Grabber;
=======
import teamcode.FrcAuto.AutoChoices;
>>>>>>> 8d729d9d
import teamcode.subsystems.LEDIndicator;
import teamcode.subsystems.RobotBase;
import teamcode.vision.OpenCvVision;
import teamcode.vision.PhotonVision;
import trclib.dataprocessor.TrcDiscreteValue;
import trclib.dataprocessor.TrcUtil;
import trclib.drivebase.TrcDriveBase.DriveOrientation;
import trclib.motor.TrcMotor;
import trclib.pathdrive.TrcPose2D;
import trclib.robotcore.TrcDbgTrace;
import trclib.robotcore.TrcEvent;
import trclib.robotcore.TrcPidController;
import trclib.robotcore.TrcRobot.RunMode;
import trclib.sensor.TrcRobotBattery;
import trclib.subsystem.TrcIntake;
import trclib.subsystem.TrcServoGrabber;
import trclib.subsystem.TrcShooter;
import trclib.timer.TrcTimer;
import trclib.vision.TrcOpenCvDetector;
import trclib.vision.TrcVisionTargetInfo;

/**
 * The Main class is configured to instantiate and automatically run this class,
 * and to call the functions corresponding to each mode, as described in the TrcRobot
 * documentation. If you change the name of this class or the package after creating
 * this project, you must also update the Main class to reflect the name change.
 */
public class Robot extends FrcRobotBase
{
    // Global objects.
    public static final String moduleName = Robot.class.getSimpleName();
    public final TrcDbgTrace globalTracer = TrcDbgTrace.getGlobalTracer();
    public final FrcDashboard dashboard = FrcDashboard.getInstance();
    private double nextDashboardUpdateTime = TrcTimer.getCurrentTime();
    private boolean traceLogOpened = false;
    // Inputs.
    public FrcXboxController driverController;
    public FrcJoystick driverJoystick;
    public FrcDualJoystick driverDualJoystick;
    public FrcXboxController operatorController;
    public FrcJoystick operatorStick;
    public FrcButtonPanel buttonPanel;
    public FrcButtonPanel switchPanel;
    // Sensors.
    public FrcPdp pdp;
    public TrcRobotBattery battery;
    public AnalogInput pressureSensor;
    // Miscellaneous hardware.
    public LEDIndicator ledIndicator;
    // Robot Drive.
    public RobotBase robotBase;
    public FrcRobotDrive.RobotInfo robotInfo;
    public FrcRobotDrive robotDrive;
    private TrcPose2D endOfAutoRobotPose = null;
    // Vision.
    public PhotonVision photonVisionFront;
    public PhotonVision photonVisionBack;
    public OpenCvVision openCvVision;
    // Hybrid mode objects.
    public Command m_autonomousCommand;
    //
    // Other subsystems.
    //
    public FrcCANTalonSRX simpleMotor;
    public FrcServo simpleServo;
    public TrcMotor elevator;
    public TrcMotor arm;
    public TrcShooter shooter;
    public TrcDiscreteValue shooterVelocity;
    public TrcIntake intake;
    public TrcServoGrabber grabber;

    //
    // Auto-Assists.
    //

    /**
     * Constructor: Create an instance of the object.
     */
    public Robot()
    {
        super(RobotParams.Robot.ROBOT_CODEBASE);
    }   //Robot

    /**
     * This method is called when the robot is first started up and should be used for any initialization code
     * including creation and initialization of all robot hardware and subsystems.
     *
     * To create new hardware or subsystem, follow the steps below:
     * 1. Create a public class variable for the new hardware/subsystem.
     * 2. Instantiate and initialize the new hardware/subsystem object in this method.
     * 3. Put code in updateStatus to display status of the new hardware/subsystem if necessary.
     * 4. Put code in robotStartMode or robotStopMode to configure/reset hardware/subsystem if necessary.
     * 5. Put code in FrcTeleOp to operate the subsystem if necessary (i.e. slowPeriodic/xxxButtonEvent).
     * 6. Create a getter method for the new sensor only if necessary (e.g. sensor value needs translation).
     */
    @Override
    public void robotInit()
    {
        // Enable LostComm detection.
        if (RobotParams.Preferences.useCommStatusMonitor)
        {
            super.setCommStatusMonitorEnabled(this::commStatusCallback);
        }

        // Create and initialize inputs.
        if (RobotParams.Preferences.useDriverXboxController)
        {
            driverController = new FrcXboxController("DriverController", RobotParams.HwConfig.XBOX_DRIVER_CONTROLLER);
            driverController.setLeftStickInverted(false, true);
            driverController.setRightStickInverted(false, true);
        }
        else if (RobotParams.Preferences.doOneStickDrive)
        {
            driverJoystick = new FrcJoystick("DriverJoystick", RobotParams.HwConfig.JSPORT_DRIVER_RIGHTSTICK);
            driverJoystick.setInverted(false, true);
        }
        else
        {
            driverDualJoystick = new FrcDualJoystick(
                "DriverDualJoystick", RobotParams.HwConfig.JSPORT_DRIVER_LEFTSTICK,
                RobotParams.HwConfig.JSPORT_DRIVER_RIGHTSTICK);
            driverDualJoystick.setLeftStickInverted(false, true);
        }

        if (RobotParams.Preferences.useOperatorXboxController)
        {
            operatorController = new FrcXboxController(
                "OperatorController", RobotParams.HwConfig.XBOX_OPERATOR_CONTROLLER);
            operatorController.setLeftStickInverted(false, true);
            operatorController.setRightStickInverted(false, true);
        }
        else
        {
            operatorStick = new FrcJoystick("operatorJoystick", RobotParams.HwConfig.JSPORT_OPERATORSTICK);
            operatorStick.setInverted(false, true);
        }

        if (RobotParams.Preferences.useButtonPanels)
        {
            buttonPanel = new FrcButtonPanel("buttonPanel", RobotParams.HwConfig.JSPORT_BUTTON_PANEL);
            switchPanel = new FrcButtonPanel("switchPanel", RobotParams.HwConfig.JSPORT_SWITCH_PANEL);
        }

        // Create and initialize sensors.
        if (RobotParams.Preferences.usePdp)
        {
            pdp = new FrcPdp(RobotParams.HwConfig.CANID_PDP, RobotParams.HwConfig.PDP_MODULE_TYPE);
            pdp.setSwitchableChannel(false);
            battery = new FrcRobotBattery(pdp);
        }

        if (RobotParams.Preferences.usePressureSensor)
        {
            pressureSensor = new AnalogInput(RobotParams.HwConfig.AIN_PRESSURE_SENSOR);
        }

        // Create and initialize RobotInfo. This must be done early because subsequent components may require it.
        robotBase = new RobotBase();
        robotInfo = robotBase.getRobotInfo();
        robotDrive = robotBase.getRobotDrive();

        // Create and initialize Vision subsystem.
        if (RobotParams.Preferences.useVision)
        {
            if (RobotParams.Preferences.usePhotonVision)
            {
                photonVisionFront = robotInfo.cam1 != null?
                    new PhotonVision(robotInfo.cam1.camName, robotInfo.cam1.robotToCam, ledIndicator): null;
                photonVisionBack = robotInfo.cam2 != null?
                    new PhotonVision(robotInfo.cam2.camName, robotInfo.cam2.robotToCam, ledIndicator): null;
            }
            else if (RobotParams.Preferences.useOpenCvVision && robotInfo.cam2 != null)
            {
                UsbCamera camera = CameraServer.startAutomaticCapture(1);
                camera.setResolution(robotInfo.cam2.camImageWidth, robotInfo.cam2.camImageHeight);
                camera.setFPS(10);
                openCvVision = new OpenCvVision(
                    "OpenCvVision", 1, robotInfo.cam2,
                    CameraServer.getVideo(),
                    CameraServer.putVideo(
                        "UsbWebcam", robotInfo.cam2.camImageWidth, robotInfo.cam2.camImageHeight));
            }

            if (RobotParams.Preferences.useStreamCamera)
            {
                UsbCamera camera = CameraServer.startAutomaticCapture("DriverDisplay", 0);
                camera.setResolution(160, 120);
                camera.setFPS(10);
            }
        }

        //
        // Create and initialize other subsystems.
        //

        // If robotType is VisionOnly, the robot controller is disconnected from the robot for testing vision.
        // In this case, we should not instantiate any robot hardware.
        if (RobotParams.Preferences.robotType != RobotBase.RobotType.VisionOnly)
        {
<<<<<<< HEAD
=======
            if (robotInfo.ledName != null)
            {
                ledIndicator = new LEDIndicator(robotInfo.ledName, robotInfo.ledChannel, robotInfo.numLEDs);
            }

            if (RobotParams.Preferences.useSubsystems)
            {
                // Create subsystems.
                // Zero calibrate all subsystems only once in robot initialization.
                zeroCalibrate(null, null);

                // Create autotasks.
            }
>>>>>>> 8d729d9d
        }

        // Miscellaneous.
        if (pdp != null)
        {
            pdp.registerEnergyUsedForAllUnregisteredChannels();
        }
        //
        // Create Robot Modes.
        //
        setupRobotModes(new FrcTeleOp(this), new FrcAuto(this), new FrcTest(this), new FrcDisabled(this));
    }   //robotInit

    /**
     * This method is called to prepare the robot before a robot mode is about to start.
     *
     * @param runMode specifies the current run mode.
     * @param prevMode specifies the previous run mode.
     */
    @Override
    public void robotStartMode(RunMode runMode, RunMode prevMode)
    {
        cancelAll();
        // Read FMS Match info.
        FrcMatchInfo matchInfo = FrcMatchInfo.getMatchInfo();
        if (runMode != RunMode.DISABLED_MODE)
        {
            // Start trace logging.
            if (RobotParams.Preferences.useTraceLog)
            {
                openTraceLog(matchInfo);
                setTraceLogEnabled(true);
            }
            globalTracer.traceInfo(moduleName, "%s: ***** %s *****", matchInfo.eventDate, runMode);
            // Start RobotDrive.
            if (robotDrive != null)
            {
                robotDrive.driveBase.setOdometryEnabled(true, true);
                // Disable ramp rate control in autonomous.
                double rampTime = runMode == RunMode.AUTO_MODE? 0.0: RobotParams.Robot.DRIVE_RAMP_RATE;
                for (int i = 0; i < robotDrive.driveMotors.length; i++)
                {
                    robotDrive.driveMotors[i].setOpenLoopRampRate(rampTime);
                }

                if (runMode != RunMode.AUTO_MODE)
                {
                    if (runMode == RunMode.TELEOP_MODE && endOfAutoRobotPose != null)
                    {
                        robotDrive.driveBase.setFieldPosition(endOfAutoRobotPose);
                        endOfAutoRobotPose = null;
                    }

                    if (RobotParams.Preferences.useGyroAssist)
                    {
                        robotDrive.driveBase.setGyroAssistEnabled(robotDrive.pidDrive.getTurnPidCtrl());
                    }
                }
            }
            // Start subsystems.
            ledIndicator.reset();
        }
    }   //robotStartMode

    /**
     * This method is called to prepare the robot right after a robot mode has been stopped.
     *
     * @param runMode specifies the current run mode.
     * @param nextMode specifies the next run mode.
     */
    @Override
    public void robotStopMode(RunMode runMode, RunMode nextMode)
    {
        cancelAll();
        // Stop RobotDrive.
        if (runMode != RunMode.DISABLED_MODE && robotDrive != null)
        {
            robotDrive.cancel();

            if (runMode == RunMode.AUTO_MODE)
            {
                endOfAutoRobotPose = robotDrive.driveBase.getFieldPosition();
            }
            robotDrive.driveBase.setOdometryEnabled(false);
            robotDrive.pidDrive.pidDriveTaskProfiler.printPerformanceMetrics(robotDrive.pidDrive.tracer);
        }
        // Stop subsystems.
        ledIndicator.reset();
        // Performance status report.
        if (battery != null)
        {
            double totalEnergy = battery.getTotalEnergy();
            globalTracer.traceInfo(
                moduleName, "TotalEnergy=%.3fWh (%.2f%%)",
                totalEnergy, totalEnergy * 100.0 / RobotParams.HwConfig.BATTERY_CAPACITY_WATT_HOUR);
        }

        if (runMode != RunMode.DISABLED_MODE)
        {
            printPerformanceMetrics(globalTracer);
        }
        // Stop trace logging.
        setTraceLogEnabled(false);
        closeTraceLog();
    }   //robotStopMode

    /**
     * This method is called periodically in the specified run mode. This is typically used to execute periodic tasks
     * that's common to all run modes.
     *
     * @param runMode specifies the current run mode.
     * @param slowPeriodicLoop specifies true if it is running the slow periodic loop on the main robot thread,
     *        false otherwise.
     */
    @Override
    public void robotPeriodic(RunMode runMode, boolean slowPeriodicLoop)
    {
        if (RobotParams.Preferences.hybridMode)
        {
            // Runs the Command Based Scheduler. This is responsible for polling buttons, adding newly-scheduled
            // commands, running already-scheduled commands, removing finished or interrupted commands, and running
            // subsystem periodic() methods.  This must be called from the robot's periodic block in order for anything
            // in the Command-based framework to work.
            CommandScheduler.getInstance().run();
        }
    }   //robotPeriodic

    /**
     * This method is called periodically to update various hardware/subsystem status of the robot to the dashboard
     * and trace log. In order to lower the potential impact these updates, this method will only update the dashboard
     * at DASHBOARD_UPDATE_INTERVAL.
     *
     * @param lineNum specifies the first Dashboard line for printing status.
     */
    public void updateStatus(int lineNum)
    {
        double currTime = TrcTimer.getCurrentTime();
        RunMode runMode = getCurrentRunMode();

        if (currTime >= nextDashboardUpdateTime)
        {
            nextDashboardUpdateTime = currTime + RobotParams.Robot.DASHBOARD_UPDATE_INTERVAL;
            if (RobotParams.Preferences.showPowerConsumption)
            {
                if (pdp != null)
                {
                    dashboard.putNumber("Power/pdpTotalCurrent", pdp.getTotalCurrent());
                    dashboard.putNumber("Power/totalEnergy", battery.getTotalEnergy());
                    dashboard.putData("Power/pdpInfo", pdp.getPdpSendable());
                    if (runMode == RunMode.TELEOP_MODE)
                    {
                        globalTracer.traceInfo(
                            moduleName, "Battery: currVoltage=%.2f, lowestVoltage=%.2f",
                            battery.getVoltage(), battery.getLowestVoltage());
                        globalTracer.traceInfo(moduleName, "Total=%.2fA", pdp.getTotalCurrent());
                    }
                }
            }

            if (RobotParams.Preferences.showDriveBase)
            {
                if (robotDrive != null)
                {
                    TrcPose2D robotPose = robotDrive.driveBase.getFieldPosition();
                    //
                    // DriveBase debug info.
                    //
                    double lfDriveEnc = robotDrive.driveMotors[FrcRobotDrive.INDEX_LEFT_FRONT].getPosition();
                    double rfDriveEnc = robotDrive.driveMotors[FrcRobotDrive.INDEX_RIGHT_FRONT].getPosition();
                    double lbDriveEnc = robotDrive.driveMotors[FrcRobotDrive.INDEX_LEFT_BACK] != null?
                                            robotDrive.driveMotors[FrcRobotDrive.INDEX_LEFT_BACK].getPosition(): 0.0;
                    double rbDriveEnc = robotDrive.driveMotors[FrcRobotDrive.INDEX_RIGHT_BACK] != null?
                                            robotDrive.driveMotors[FrcRobotDrive.INDEX_RIGHT_BACK].getPosition(): 0.0;

                    dashboard.displayPrintf(
                        lineNum++, "DriveEnc: lf=%.0f, rf=%.0f, lb=%.0f, rb=%.0f, avg=%.0f",
                        lfDriveEnc, rfDriveEnc, lbDriveEnc, rbDriveEnc,
                        (lfDriveEnc + rfDriveEnc + lbDriveEnc + rbDriveEnc) / 4.0);

                    if (robotDrive instanceof FrcSwerveDrive)
                    {
                        FrcSwerveDrive swerveDrive = (FrcSwerveDrive) robotDrive;

                        dashboard.displayPrintf(
                            lineNum++,
                            "FrontSteer(angle/motorEnc/absEnc): lf=%.1f/%.3f/%.3f, rf=%.1f/%.3f/%.3f",
                            swerveDrive.swerveModules[FrcRobotDrive.INDEX_LEFT_FRONT].getSteerAngle(),
                            swerveDrive.steerMotors[FrcRobotDrive.INDEX_LEFT_FRONT].getMotorPosition(),
                            swerveDrive.steerEncoders[FrcRobotDrive.INDEX_LEFT_FRONT].getRawPosition(),
                            swerveDrive.swerveModules[FrcRobotDrive.INDEX_RIGHT_FRONT].getSteerAngle(),
                            swerveDrive.steerMotors[FrcRobotDrive.INDEX_RIGHT_FRONT].getMotorPosition(),
                            swerveDrive.steerEncoders[FrcRobotDrive.INDEX_RIGHT_FRONT].getRawPosition());
                        dashboard.displayPrintf(
                            lineNum++,
                            "BackSteer(angle/motorEnc/absEnc): lb=%.1f/%.3f/%.3f, rb=%.1f/%.3f/%.3f",
                            swerveDrive.swerveModules[FrcRobotDrive.INDEX_LEFT_BACK].getSteerAngle(),
                            swerveDrive.steerMotors[FrcRobotDrive.INDEX_LEFT_BACK].getMotorPosition(),
                            swerveDrive.steerEncoders[FrcRobotDrive.INDEX_LEFT_BACK].getRawPosition(),
                            swerveDrive.swerveModules[FrcRobotDrive.INDEX_RIGHT_BACK].getSteerAngle(),
                            swerveDrive.steerMotors[FrcRobotDrive.INDEX_RIGHT_BACK].getMotorPosition(),
                            swerveDrive.steerEncoders[FrcRobotDrive.INDEX_RIGHT_BACK].getRawPosition());
                    }
                    dashboard.displayPrintf(lineNum++, "DriveBase: pose=%s", robotPose);

                    if (RobotParams.Preferences.showPidDrive)
                    {
                        TrcPidController xPidCtrl = robotDrive.pidDrive.getXPidCtrl();
                        if (xPidCtrl != null)
                        {
                            xPidCtrl.displayPidInfo(lineNum);
                            lineNum += 2;
                        }
                        robotDrive.pidDrive.getYPidCtrl().displayPidInfo(lineNum);
                        lineNum += 2;
                        robotDrive.pidDrive.getTurnPidCtrl().displayPidInfo(lineNum);
                        lineNum += 2;
                    }
                }
            }

            if (RobotParams.Preferences.showVision)
            {
                if (photonVisionFront != null)
                {
                    FrcPhotonVision.DetectedObject object = photonVisionFront.getBestDetectedObject();
                    if (object != null)
                    {
                        dashboard.displayPrintf(
                            lineNum++, "PhotonFront: pipeline=%s, obj=%s", photonVisionFront.getPipeline(), object);
                    }
                    else
                    {
                        lineNum++;
                    }
                }

                if (photonVisionBack != null)
                {
                    FrcPhotonVision.DetectedObject object = photonVisionBack.getBestDetectedObject();
                    if (object != null)
                    {
                        dashboard.displayPrintf(
                            lineNum++, "PhotonBack: pipeline=%s, obj=%s", photonVisionBack.getPipeline(), object);
                    }
                    else
                    {
                        lineNum++;
                    }
                }

                if (openCvVision != null)
                {
                    TrcVisionTargetInfo<TrcOpenCvDetector.DetectedObject<?>> object =
                        openCvVision.getDetectedTargetInfo(null, null);
                    if (object != null)
                    {
                        dashboard.displayPrintf(lineNum++, "OpenCv: %s", object);
                    }
                    else
                    {
                        lineNum++;
                    }
                }
            }
            //
            // Display other subsystem status here.
            //
            if (RobotParams.Preferences.showSubsystems)
            {
                if (simpleMotor != null)
                {
                    dashboard.displayPrintf(
                        lineNum++, "SimpleMotor: power=%.3f, pos=%.3f rev, vel=%.3f rpm",
                        simpleMotor.getPower(), simpleMotor.getPosition(), simpleMotor.getVelocity()*60.0);
                }

                if (simpleServo != null)
                {
                    dashboard.displayPrintf(
                        lineNum++, "SimpleServo: power=%.3f, pos=%.3f",
                        simpleServo.getPower(), simpleServo.getPosition());
                }

                if (elevator != null)
                {
                    dashboard.displayPrintf(
                        lineNum++, "Elevator: power=%.3f, pos=%.3f/%.3f, limitSw=%s/%s",
                        elevator.getPower(), elevator.getPosition(), elevator.getPidTarget(),
                        elevator.isLowerLimitSwitchActive(), elevator.isUpperLimitSwitchActive());
                }

                if (arm != null)
                {
                    dashboard.displayPrintf(
                        lineNum++, "Arm: power=%.3f, pos=%.3f/%.3f, limitSw=%s/%s",
                        arm.getPower(), arm.getPosition(), arm.getPidTarget(),
                        arm.isLowerLimitSwitchActive(), arm.isUpperLimitSwitchActive());
                }

                if (shooter != null)
                {
                    dashboard.displayPrintf(
                        lineNum++, "Shooter1: power=%.3f, vel=%.3f, target=%.3f",
                        shooter.getShooterMotor1Power(), shooter.getShooterMotor1RPM(),
                        shooter.getShooterMotor1TargetRPM());
                    TrcMotor motor2 = shooter.getShooterMotor2();
                    if (motor2 != null)
                    {
                        dashboard.displayPrintf(
                            lineNum++, "Shooter2: power=%.3f, vel=%.3f, target=%.3f",
                            motor2.getPower(), shooter.getShooterMotor2RPM(),
                            shooter.getShooterMotor2TargetRPM());
                    }
                }

                if (intake != null)
                {
                    dashboard.displayPrintf(
                        lineNum++, "Intake: power=%.3f, hasObject=%s, sensorState=%s",
                        intake.getPower(), intake.hasObject(), intake.getSensorState(intake.entryTrigger));
                }

                if (grabber != null)
                {
                    if (Grabber.Params.USE_REV_2M_SENSOR)
                    {
                        dashboard.displayPrintf(
                            lineNum++, "Grabber: pos=%.3f, hasObject=%s, sensorValue=%.3f, autoActive=%s",
                            grabber.getPosition(), grabber.hasObject(), grabber.getSensorValue(),
                            grabber.isAutoActive());
                    }
                    else if (Grabber.Params.USE_DIGITAL_SENSOR)
                    {
                        dashboard.displayPrintf(
                            lineNum++, "Grabber: pos=%.3f, hasObject=%s, sensorState=%s, autoActive=%s",
                            grabber.getPosition(), grabber.hasObject(), grabber.getSensorState(),
                            grabber.isAutoActive());
                    }
                }
            }
        }
    }   //updateStatus

    /**
     * This method is called to cancel all pending operations and release the ownership of all subsystems.
     */
    public void cancelAll()
    {
        globalTracer.traceInfo(moduleName, "Cancel all operations.");
        // Cancel subsystems.
        if (robotDrive != null) robotDrive.cancel();
        // Cancel auto tasks.
    }   //cancelAll

    /**
     * This method zero calibrates all subsystems.
     *
     * @param owner specifies the owner ID to check if the caller has ownership of the motor.
     * @param event specifies the event to signal when the zero calibration is done.
     */
    public void zeroCalibrate(String owner, TrcEvent event)
    {
    }   //zeroCalibrate

    /**
     * This method retracts all appendages for robot high speed travelling.
     */
    public void turtle()
    {
    }   //turtle

    /**
     * This method sets the robot's starting position according to the autonomous choices.
     *
     * @param autoChoices specifies all the auto choices.
     */
    public void setRobotStartPosition(AutoChoices autoChoices)
    {
    }   //setRobotStartPosition

    /**
     * This method creates and opens the trace log with the file name derived from the given match info.
     * Note that the trace log is disabled after it is opened. The caller must explicitly call setTraceLogEnabled
     * to enable/disable it.
     *
     * @param matchInfo specifies the match info from which the trace log file name is derived.
     */
    public void openTraceLog(FrcMatchInfo matchInfo)
    {
        if (RobotParams.Preferences.useTraceLog && !traceLogOpened)
        {
            String fileName = matchInfo.eventName != null?
                String.format(Locale.US, "%s_%s%03d", matchInfo.eventName, matchInfo.matchType, matchInfo.matchNumber):
                getCurrentRunMode().name();

            traceLogOpened = TrcDbgTrace.openTraceLog(RobotParams.Robot.LOG_FOLDER_PATH, fileName);
        }
    }   //openTraceLog

    /**
     * This method closes the trace log if it was opened.
     */
    public void closeTraceLog()
    {
        if (traceLogOpened)
        {
            TrcDbgTrace.closeTraceLog();
            traceLogOpened = false;
        }
    }   //closeTraceLog

    /**
     * This method enables/disables the trace log.
     *
     * @param enabled specifies true to enable trace log, false to disable.
     */
    public void setTraceLogEnabled(boolean enabled)
    {
        if (traceLogOpened)
        {
            TrcDbgTrace.setTraceLogEnabled(enabled);
        }
    }   //setTraceLogEnabled

    /**
     * This method retrieves the field zero compass heading from the calibration data file.
     *
     * @return calibration data of field zero compass heading.
     */
    private Double getFieldZeroCompassHeading()
    {
        try (Scanner in = new Scanner(new FileReader(RobotParams.Robot.FIELD_ZERO_CAL_FILE)))
        {
            return in.nextDouble();
        }
        catch (Exception e)
        {
            globalTracer.traceWarn(moduleName, "FieldZeroHeading file not found.");
            return null;
        }
    }   //getFieldZeroHeading

    /**
     * This method saves the compass heading value when the robot is facing field zero.
     */
    public void saveFieldZeroCompassHeading()
    {
        if (robotDrive != null && robotDrive.imu != null && robotInfo.imuType == ImuType.NavX)
        {
            try (PrintStream out = new PrintStream(new FileOutputStream(RobotParams.Robot.FIELD_ZERO_CAL_FILE)))
            {
                double fieldZeroHeading = ((FrcAHRSGyro) robotDrive.imu).ahrs.getCompassHeading();

                out.println(fieldZeroHeading);
                out.close();
                globalTracer.traceInfo(moduleName, "FieldZeroCompassHeading=" + fieldZeroHeading);
            }
            catch (FileNotFoundException e)
            {
                e.printStackTrace();
            }
        }
    }   //saveFieldZeroCompassHeading

    /**
     * This method sets the robot's absolute field position. This is typically called at the beginning of a match for
     * robot localization. The provided pose should be the robot's starting position. If null, it will try to get the
     * robot start pose from the auto choices on the dashboard. Optionally, the caller can set useCompassHeading to
     * true for using compass heading to determine the true robot heading. This only works if the robot has been
     * calibrated on the competition field for its field zero position.
     * Note: if reading the field zero calibration file failed, it will behave as if useCompassHeading is false.
     *
     * @param pose speicifies the robot's starting position on the field.
     * @param useCompassHeading specifies true to use compass to determine the robot's true heading, false otherwise.
     */
    public void setFieldPosition(TrcPose2D pose, boolean useCompassHeading)
    {
        TrcPose2D robotPose;

        if (pose == null)
        {
            int startPos = FrcAuto.autoChoices.getStartPos().value;
            robotPose = (FrcAuto.autoChoices.getAlliance() == Alliance.Blue?
                RobotParams.Game.startPoses[0][startPos]: RobotParams.Game.startPoses[1][startPos]).clone();
        }
        else
        {
            robotPose = pose.clone();
        }

        if (useCompassHeading && robotDrive.imu != null && robotInfo.imuType == ImuType.NavX)
        {
            Double fieldZero = getFieldZeroCompassHeading();

            if (fieldZero != null)
            {
                robotPose.angle = ((FrcAHRSGyro) robotDrive.imu).ahrs.getCompassHeading() - fieldZero;
            }
        }

        robotDrive.driveBase.setFieldPosition(robotPose);
    }   //setFieldPosition

    /**
     * This method sets the robot's absolute field position. This is typically called at the beginning of a match for
     * robot localization. The provided pose should be the robot's starting position. If null, it will try to get the
     * robot start pose from the auto choices on the dashboard. Optionally, the caller can set  useCompassHeading to
     * true for using compass heading to determine the true robot heading. This only works if the robot has been
     * calibrated on the competition field for its field zero position.
     * Note: if reading the field zero calibration file failed, it will behave as if useCompassHeading is false.
     *
     * @param useCompassHeading specifies true to use compass to determine the robot's true heading, false otherwise.
     */
    public void setFieldPosition(boolean useCompassHeading)
    {
        setFieldPosition(null, useCompassHeading);
    }   //setFieldPosition

    /**
     * This method sets the drive orientation mode and update the LEDs if necessary.
     *
     * @param orientation specifies the drive orientation.
     * @param resetHeading specifies true to also reset the robot heading, only valid for FIELD mode.
     */
    public void setDriveOrientation(DriveOrientation orientation, boolean resetHeading)
    {
        if (robotDrive != null)
        {
            robotDrive.driveBase.setDriveOrientation(orientation, resetHeading);
            if (ledIndicator != null)
            {
                ledIndicator.setDriveOrientation(orientation);
            }
        }
    }   //setDriveOrientation

    /**
     * This method uses the detect AprilTag to relocalize the robot's position.
     *
     * @param aprilTagObj specifies the detected AprilTag object to be used for relocalization.
     * @return true if relocalization is successful, false otherwise.
     */
    public boolean relocalizeRobotByAprilTag(FrcPhotonVision.DetectedObject aprilTagObj)
    {
        boolean success = false;
        // Use AprilTag's location to re-localize the robot.
        if (aprilTagObj.robotPose != null)
        {
            robotDrive.driveBase.setFieldPosition(aprilTagObj.robotPose, false);
            globalTracer.traceInfo(moduleName, "Using AprilTag to re-localize to " + aprilTagObj.robotPose);
            success = true;
        }

        return success;
    }   //relocalizeRobotByAprilTag

    /**
     * This method re-localizes the robot with AprilTag vision reported info.
     *
     * @param aprilTagObj specifies the detected AprilTag object.
     */
    public void relocalize(FrcPhotonVision.DetectedObject aprilTagObj)
    {
        // Use vision to relocalize robot's position.
        int aprilTagId = aprilTagObj.target.getFiducialId();
        TrcPose2D robotEstimatedPose = aprilTagObj.robotPose;

        if (robotEstimatedPose == null)
        {
            // PhotonVision pose estimator failed to return estimatedPose?! Calculate the pose ourselves.
            robotEstimatedPose = photonVisionFront.getRobotFieldPose(aprilTagObj, false);
            globalTracer.traceInfo(
                moduleName, "Relocalize Robot: aprilTagId=" + aprilTagId +
                ", robotEstimatedPoseFromAprilTag=" + robotEstimatedPose);
        }

        TrcPose2D robotPose = robotDrive.driveBase.getFieldPosition();
        double xDelta = robotPose.x - robotEstimatedPose.x;
        double yDelta = robotPose.y - robotEstimatedPose.y;
        double error = TrcUtil.magnitude(xDelta, yDelta);
        if (error > RobotParams.Vision.GUIDANCE_ERROR_THRESHOLD && error < 96.00)
        {
            robotDrive.driveBase.setFieldPosition(robotEstimatedPose, false);
            globalTracer.traceInfo(
                moduleName, "Relocalize Robot: AprilTagId=" + aprilTagId + ", error=" + error +
                ", robotPose=" + robotPose + ", relocalizePose=" + robotEstimatedPose);
        }
        else
        {
            globalTracer.traceInfo(
                moduleName, "Relocalize Robot: aprilTagId=" + aprilTagId + ", error=" + error +
                " (error too large or small to relocalize).");
        }
    }   //relocalize

    /**
     * This method is called when Comm Status changes state. This is an indication of losing or regaining comm.
     *
     * @param context specifies true for comm connected, false for comm disconnected.
     */
    private void commStatusCallback(Object context)
    {
        Boolean commStatus = (Boolean) context;

        if (!commStatus)
        {
            // We lost comm, do emergency shutdown to prevent damage.
            if (robotDrive != null && robotDrive instanceof FrcSwerveDrive)
            {
                cancelAll();
                ((FrcSwerveDrive) robotDrive).setXModeEnabled(null, true);
                globalTracer.traceInfo(moduleName, "***** Putting robot in X-Mode. *****");
            }
        }
    }   //commStatusCallback

    /**
     * This method adjusts the given pose in the blue alliance to be the specified alliance.
     *
     * @param x specifies x position in the blue alliance in the specified unit.
     * @param y specifies y position in the blue alliance in the specified unit.
     * @param heading specifies heading in the blue alliance in degrees.
     * @param alliance specifies the alliance to be converted to.
     * @return pose adjusted to be in the specified alliance in inches.
     */
    public TrcPose2D adjustPoseByAlliance(double x, double y, double heading, Alliance alliance)
    {
        TrcPose2D newPose = new TrcPose2D(x, y, heading);

        if (alliance == Alliance.Red)
        {
            // Translate blue alliance pose to red alliance pose.
            if (RobotParams.Field.mirroredField)
            {
                // Mirrored field.
                double angleDelta = (newPose.angle - 90.0)*2.0;
                newPose.angle -= angleDelta;
                newPose.y = RobotParams.Field.LENGTH - newPose.y;
            }
            else
            {
                // Symmetrical field.
                newPose.x = -RobotParams.Field.WIDTH - newPose.x;
                newPose.y = RobotParams.Field.LENGTH - newPose.y;
                newPose.angle = (newPose.angle + 180.0) % 360.0;
            }
        }

        return newPose;
    }   //adjustPoseByAlliance

    /**
     * This method adjusts the given pose in the blue alliance to be the specified alliance.
     *
     * @param pose specifies pose in the blue alliance in the specified unit.
     * @param alliance specifies the alliance to be converted to.
     * @return pose adjusted to be in the specified alliance in inches.
     */
    public TrcPose2D adjustPoseByAlliance(TrcPose2D pose, Alliance alliance)
    {
        return adjustPoseByAlliance(pose.x, pose.y, pose.angle, alliance);
    }   //adjustPoseByAlliance

    //
    // Getters for sensor data.
    //

    /**
     * This method returns the pressure value from the pressure sensor.
     *
     * @return pressure value.
     */
    public double getPressure()
    {
        return pressureSensor != null? (pressureSensor.getVoltage() - 0.5) * 50.0: 0.0;
    }   //getPressure

}   //class Robot<|MERGE_RESOLUTION|>--- conflicted
+++ resolved
@@ -51,13 +51,14 @@
 import frclib.sensor.FrcPdp;
 import frclib.sensor.FrcRobotBattery;
 import frclib.vision.FrcPhotonVision;
-<<<<<<< HEAD
+import teamcode.FrcAuto.AutoChoices;
+import teamcode.subsystems.Arm;
+import teamcode.subsystems.Elevator;
 import teamcode.subsystems.Grabber;
-=======
-import teamcode.FrcAuto.AutoChoices;
->>>>>>> 8d729d9d
+import teamcode.subsystems.Intake;
 import teamcode.subsystems.LEDIndicator;
 import teamcode.subsystems.RobotBase;
+import teamcode.subsystems.Shooter;
 import teamcode.vision.OpenCvVision;
 import teamcode.vision.PhotonVision;
 import trclib.dataprocessor.TrcDiscreteValue;
@@ -256,8 +257,6 @@
         // In this case, we should not instantiate any robot hardware.
         if (RobotParams.Preferences.robotType != RobotBase.RobotType.VisionOnly)
         {
-<<<<<<< HEAD
-=======
             if (robotInfo.ledName != null)
             {
                 ledIndicator = new LEDIndicator(robotInfo.ledName, robotInfo.ledChannel, robotInfo.numLEDs);
@@ -266,12 +265,64 @@
             if (RobotParams.Preferences.useSubsystems)
             {
                 // Create subsystems.
-                // Zero calibrate all subsystems only once in robot initialization.
-                zeroCalibrate(null, null);
-
-                // Create autotasks.
-            }
->>>>>>> 8d729d9d
+                if (RobotParams.Preferences.useSubsystems)
+                {
+                    if (RobotParams.Preferences.useSimpleMotor)
+                    {
+                        final double goBilda1620CPR = ((1.0 + (46.0/17.0)) * 28.0);
+                        simpleMotor = new FrcCANTalonSRX("SimpleMotor", 10);
+                        simpleMotor.resetFactoryDefault();
+                        simpleMotor.setVoltageCompensationEnabled(TrcUtil.BATTERY_NOMINAL_VOLTAGE);
+                        simpleMotor.setBrakeModeEnabled(true);
+                        simpleMotor.setMotorInverted(true);
+                        simpleMotor.setPositionSensorScaleAndOffset(1.0/goBilda1620CPR, 0.0);
+                    }
+
+                    if (RobotParams.Preferences.useSimpleServo)
+                    {
+                        simpleServo = new FrcServo("SimpleServo", 0);
+                        simpleServo.setLogicalPosRange(0.2, 0.6);
+                        simpleServo.setPhysicalPosRange(0.0, 90.0);
+                        simpleServo.setMaxStepRate(250.0);
+                        simpleServo.setPosition(0.0);   // in degrees
+                    }
+
+                    if (RobotParams.Preferences.useElevator)
+                    {
+                        elevator = new Elevator().getElevatorMotor();
+                    }
+
+                    if (RobotParams.Preferences.useArm)
+                    {
+                        arm = new Arm().getArmMotor();
+                    }
+
+                    if (RobotParams.Preferences.useShooter)
+                    {
+                        shooter = new Shooter().getShooter();
+                        shooterVelocity = new TrcDiscreteValue(
+                            Shooter.Params.SUBSYSTEM_NAME + ".motorVel",
+                            Shooter.Params.SHOOTER_MIN_VEL, Shooter.Params.SHOOTER_MAX_VEL,
+                            Shooter.Params.SHOOTER_MIN_VEL_INC, Shooter.Params.SHOOTER_MAX_VEL_INC,
+                            Shooter.Params.SHOOTER_DEF_VEL, Shooter.Params.SHOOTER_DEF_VEL_INC);
+                    }
+
+                    if (RobotParams.Preferences.useIntake)
+                    {
+                        intake = new Intake().getIntake();
+                    }
+
+                    if (RobotParams.Preferences.useGrabber)
+                    {
+                        grabber = new Grabber().getGrabber();
+                    }
+
+                    // Zero calibrate all subsystems only in Auto or if TeleOp is run standalone without prior Auto.
+                    zeroCalibrate(null, null);
+
+                    // Create autotasks.
+                }
+            }
         }
 
         // Miscellaneous.
