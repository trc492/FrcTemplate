--- conflicted
+++ resolved
@@ -51,24 +51,12 @@
 import frclib.sensor.FrcPdp;
 import frclib.sensor.FrcRobotBattery;
 import frclib.vision.FrcPhotonVision;
-<<<<<<< HEAD
-import frclib.vision.FrcPhotonVisionRaw;
-import teamcode.subsystems.Arm;
-import teamcode.subsystems.Elevator;
 import teamcode.subsystems.Grabber;
-import teamcode.subsystems.Intake;
-=======
->>>>>>> ce07e230
 import teamcode.subsystems.LEDIndicator;
 import teamcode.subsystems.RobotBase;
-import teamcode.subsystems.Shooter;
 import teamcode.vision.OpenCvVision;
 import teamcode.vision.PhotonVision;
-<<<<<<< HEAD
-import teamcode.vision.PhotonVisionRaw;
 import trclib.dataprocessor.TrcDiscreteValue;
-=======
->>>>>>> ce07e230
 import trclib.dataprocessor.TrcUtil;
 import trclib.drivebase.TrcDriveBase.DriveOrientation;
 import trclib.motor.TrcMotor;
@@ -264,64 +252,6 @@
         //
         if (RobotParams.Preferences.useSubsystems)
         {
-<<<<<<< HEAD
-            if (RobotParams.Preferences.useSimpleMotor)
-            {
-                final double goBilda1620CPR = ((1.0 + (46.0/17.0)) * 28.0);
-                simpleMotor = new FrcCANTalonSRX("SimpleMotor", 10);
-                simpleMotor.resetFactoryDefault();
-                simpleMotor.setVoltageCompensationEnabled(TrcUtil.BATTERY_NOMINAL_VOLTAGE);
-                simpleMotor.setBrakeModeEnabled(true);
-                simpleMotor.setMotorInverted(true);
-                simpleMotor.setPositionSensorScaleAndOffset(1.0/goBilda1620CPR, 0.0);
-            }
-
-            if (RobotParams.Preferences.useSimpleServo)
-            {
-                simpleServo = new FrcServo("SimpleServo", 0);
-                simpleServo.setLogicalPosRange(0.2, 0.6);
-                simpleServo.setPhysicalPosRange(0.0, 90.0);
-                simpleServo.setMaxStepRate(250.0);
-                simpleServo.setPosition(0.0);   // in degrees
-            }
-
-            if (RobotParams.Preferences.useElevator)
-            {
-                elevator = new Elevator().getElevatorMotor();
-            }
-
-            if (RobotParams.Preferences.useArm)
-            {
-                arm = new Arm().getArmMotor();
-            }
-
-            if (RobotParams.Preferences.useShooter)
-            {
-                shooter = new Shooter().getShooter();
-                shooterVelocity = new TrcDiscreteValue(
-                    RobotParams.Shooter.SUBSYSTEM_NAME + ".motorVel",
-                    RobotParams.Shooter.SHOOTER_MIN_VEL, RobotParams.Shooter.SHOOTER_MAX_VEL,
-                    RobotParams.Shooter.SHOOTER_MIN_VEL_INC, RobotParams.Shooter.SHOOTER_MAX_VEL_INC,
-                    RobotParams.Shooter.SHOOTER_DEF_VEL, RobotParams.Shooter.SHOOTER_DEF_VEL_INC);
-            }
-
-            if (RobotParams.Preferences.useIntake)
-            {
-                intake = new Intake().getIntake();
-            }
-
-            if (RobotParams.Preferences.useGrabber)
-            {
-                grabber = new Grabber().getGrabber();
-            }
-=======
-            // Create subsystems.
-
-            // Zero calibrate all subsystems only in Auto or if TeleOp is run standalone without prior Auto.
-            zeroCalibrate(null, null);
-
-            // Create autotasks.
->>>>>>> ce07e230
         }
 
         // Miscellaneous.
@@ -646,19 +576,19 @@
 
                 if (grabber != null)
                 {
-                    if (RobotParams.Grabber.USE_REV_2M_SENSOR)
+                    if (Grabber.Params.USE_REV_2M_SENSOR)
                     {
                         dashboard.displayPrintf(
                             lineNum++, "Grabber: pos=%.3f, hasObject=%s, sensorValue=%.3f, autoActive=%s",
                             grabber.getPosition(), grabber.hasObject(), grabber.getSensorValue(),
-                            grabber.isAutoAssistActive());
-                    }
-                    else if (RobotParams.Grabber.USE_DIGITAL_SENSOR)
+                            grabber.isAutoActive());
+                    }
+                    else if (Grabber.Params.USE_DIGITAL_SENSOR)
                     {
                         dashboard.displayPrintf(
                             lineNum++, "Grabber: pos=%.3f, hasObject=%s, sensorState=%s, autoActive=%s",
                             grabber.getPosition(), grabber.hasObject(), grabber.getSensorState(),
-                            grabber.isAutoAssistActive());
+                            grabber.isAutoActive());
                     }
                 }
             }
@@ -930,43 +860,6 @@
     }   //commStatusCallback
 
     /**
-<<<<<<< HEAD
-     * This method is called to cancel all pending auto operations and release the ownership of all subsystems.
-     */
-    public void cancelAll()
-    {
-        if (robotDrive != null)
-        {
-            robotDrive.cancel();
-        }
-    }   //autoAssistCancel
-
-    /**
-     * This method performs zero calibration for all subsystems.
-     */
-    public void zeroCalibrate()
-    {
-        if (elevator != null)
-        {
-            elevator.zeroCalibrate(moduleName, RobotParams.Elevator.ZERO_CAL_POWER);
-        }
-
-        if (arm != null)
-        {
-            arm.zeroCalibrate(moduleName, RobotParams.Arm.ZERO_CAL_POWER);
-        }
-    }   //zeroCalibrate
-
-    /**
-     * This method retracts all appendages for robot high speed travelling.
-     */
-    public void turtle()
-    {
-    }   //turtle
-
-    /**
-=======
->>>>>>> ce07e230
      * This method adjusts the given pose in the blue alliance to be the specified alliance.
      *
      * @param x specifies x position in the blue alliance in the specified unit.
