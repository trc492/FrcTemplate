--- conflicted
+++ resolved
@@ -49,15 +49,11 @@
 import frclib.sensor.FrcPdp;
 import frclib.sensor.FrcRobotBattery;
 import frclib.vision.FrcPhotonVision;
-<<<<<<< HEAD
-import teamcode.FrcAuto.AutoChoices;
+import frclib.vision.FrcPhotonVision.DetectedObject;
 import teamcode.subsystems.Arm;
 import teamcode.subsystems.Elevator;
-import teamcode.subsystems.Grabber;
+import teamcode.subsystems.Claw;
 import teamcode.subsystems.Intake;
-=======
-import frclib.vision.FrcPhotonVision.DetectedObject;
->>>>>>> 9fba1035
 import teamcode.subsystems.LEDIndicator;
 import teamcode.subsystems.RobotBase;
 import teamcode.subsystems.Shooter;
@@ -72,17 +68,11 @@
 import trclib.robotcore.TrcEvent;
 import trclib.robotcore.TrcRobot.RunMode;
 import trclib.sensor.TrcRobotBattery;
-<<<<<<< HEAD
 import trclib.subsystem.TrcIntake;
-import trclib.subsystem.TrcServoGrabber;
+import trclib.subsystem.TrcServoClaw;
 import trclib.subsystem.TrcShooter;
-import trclib.timer.TrcTimer;
-import trclib.vision.TrcOpenCvDetector;
-import trclib.vision.TrcVisionTargetInfo;
-=======
 import trclib.subsystem.TrcSubsystem;
 import trclib.vision.TrcVisionRelocalize;
->>>>>>> 9fba1035
 
 /**
  * The Main class is configured to instantiate and automatically run this class,
@@ -128,7 +118,7 @@
     public TrcShooter shooter;
     public TrcDiscreteValue shooterVelocity;
     public TrcIntake intake;
-    public TrcServoGrabber grabber;
+    public TrcServoClaw claw;
 
     //
     // Auto Tasks.
@@ -146,13 +136,12 @@
      * This method is called when the robot is first started up and should be used for any initialization code
      * including creation and initialization of all robot hardware and subsystems.
      *
-     * To create new hardware or subsystem, follow the steps below:
-     * 1. Create a public class variable for the new hardware/subsystem.
-     * 2. Instantiate and initialize the new hardware/subsystem object in this method.
-     * 3. Put code in updateStatus to display status of the new hardware/subsystem if necessary.
-     * 4. Put code in robotStartMode or robotStopMode to configure/reset hardware/subsystem if necessary.
+     * To create a new subsystem, follow the steps below:
+     * 1. Create the new subsystem class.
+     * 2. Add a switch in RobotParams.Preferences to enable/disable the subsystem.
+     * 3. Create a public class variable for the new subsystem.
+     * 4. Instantiate and initialize the new subsystem object in robotInit under the "Create other subsystems" section.
      * 5. Put code in FrcTeleOp to operate the subsystem if necessary (i.e. slowPeriodic/xxxButtonEvent).
-     * 6. Create a getter method for the new sensor only if necessary (e.g. sensor value needs translation).
      */
     @Override
     public void robotInit()
@@ -240,71 +229,60 @@
             if (RobotParams.Preferences.useSubsystems)
             {
                 // Create subsystems.
-<<<<<<< HEAD
-                if (RobotParams.Preferences.useSubsystems)
-                {
-                    if (RobotParams.Preferences.useSimpleMotor)
-                    {
-                        final double goBilda1620CPR = ((1.0 + (46.0/17.0)) * 28.0);
-                        simpleMotor = new FrcCANTalonSRX("SimpleMotor", 10);
-                        simpleMotor.resetFactoryDefault();
-                        simpleMotor.setVoltageCompensationEnabled(TrcUtil.BATTERY_NOMINAL_VOLTAGE);
-                        simpleMotor.setBrakeModeEnabled(true);
-                        simpleMotor.setMotorInverted(true);
-                        simpleMotor.setPositionSensorScaleAndOffset(1.0/goBilda1620CPR, 0.0);
-                    }
-
-                    if (RobotParams.Preferences.useSimpleServo)
-                    {
-                        simpleServo = new FrcServo("SimpleServo", 0);
-                        simpleServo.setLogicalPosRange(0.2, 0.6);
-                        simpleServo.setPhysicalPosRange(0.0, 90.0);
-                        simpleServo.setMaxStepRate(250.0);
-                        simpleServo.setPosition(0.0);   // in degrees
-                    }
-
-                    if (RobotParams.Preferences.useElevator)
-                    {
-                        elevator = new Elevator().getElevatorMotor();
-                    }
-
-                    if (RobotParams.Preferences.useArm)
-                    {
-                        arm = new Arm().getArmMotor();
-                    }
-
-                    if (RobotParams.Preferences.useShooter)
-                    {
-                        shooter = new Shooter().getShooter();
-                        shooterVelocity = new TrcDiscreteValue(
-                            Shooter.Params.SUBSYSTEM_NAME + ".motorVel",
-                            Shooter.Params.SHOOTER_MIN_VEL, Shooter.Params.SHOOTER_MAX_VEL,
-                            Shooter.Params.SHOOTER_MIN_VEL_INC, Shooter.Params.SHOOTER_MAX_VEL_INC,
-                            Shooter.Params.SHOOTER_DEF_VEL, Shooter.Params.SHOOTER_DEF_VEL_INC);
-                    }
-
-                    if (RobotParams.Preferences.useIntake)
-                    {
-                        intake = new Intake().getIntake();
-                    }
-
-                    if (RobotParams.Preferences.useGrabber)
-                    {
-                        grabber = new Grabber().getGrabber();
-                    }
-
-                    // Zero calibrate all subsystems only in Auto or if TeleOp is run standalone without prior Auto.
-                    zeroCalibrate(null, null);
-
-                    // Create autotasks.
-                }
-=======
+                if (RobotParams.Preferences.useSimpleMotor)
+                {
+                    final double goBilda1620CPR = ((1.0 + (46.0/17.0)) * 28.0);
+                    simpleMotor = new FrcCANTalonSRX("SimpleMotor", 10);
+                    simpleMotor.resetFactoryDefault();
+                    simpleMotor.setVoltageCompensationEnabled(TrcUtil.BATTERY_NOMINAL_VOLTAGE);
+                    simpleMotor.setBrakeModeEnabled(true);
+                    simpleMotor.setMotorInverted(true);
+                    simpleMotor.setPositionSensorScaleAndOffset(1.0/goBilda1620CPR, 0.0);
+                }
+
+                if (RobotParams.Preferences.useSimpleServo)
+                {
+                    simpleServo = new FrcServo("SimpleServo", 0);
+                    simpleServo.setLogicalPosRange(0.2, 0.6);
+                    simpleServo.setPhysicalPosRange(0.0, 90.0);
+                    simpleServo.setMaxStepRate(250.0);
+                    simpleServo.setPosition(0.0);   // in degrees
+                }
+
+                if (RobotParams.Preferences.useElevator)
+                {
+                    elevator = new Elevator().getElevatorMotor();
+                }
+
+                if (RobotParams.Preferences.useArm)
+                {
+                    arm = new Arm().getArmMotor();
+                }
+
+                if (RobotParams.Preferences.useShooter)
+                {
+                    shooter = new Shooter().getShooter();
+                    shooterVelocity = new TrcDiscreteValue(
+                        Shooter.Params.SUBSYSTEM_NAME + ".motorVel",
+                        Shooter.Params.SHOOTER_MIN_VEL, Shooter.Params.SHOOTER_MAX_VEL,
+                        Shooter.Params.SHOOTER_MIN_VEL_INC, Shooter.Params.SHOOTER_MAX_VEL_INC,
+                        Shooter.Params.SHOOTER_DEF_VEL, Shooter.Params.SHOOTER_DEF_VEL_INC);
+                }
+
+                if (RobotParams.Preferences.useIntake)
+                {
+                    intake = new Intake().getIntake();
+                }
+
+                if (RobotParams.Preferences.useClaw)
+                {
+                    claw = new Claw().getClaw();
+                }
 
                 // Create autotasks.
 
                 // Zero calibrate all subsystems only once in robot initialization.
                 zeroCalibrate(null, null);
->>>>>>> 9fba1035
             }
         }
 
@@ -464,113 +442,6 @@
                         fpgaTime, robotPose, relocalizedPose, aprilTagObj.target.getFiducialId(),
                         aprilTagObj.timestamp, aprilTagObj.robotPose);
                 }
-<<<<<<< HEAD
-
-                if (photonVisionBack != null)
-                {
-                    FrcPhotonVision.DetectedObject object = photonVisionBack.getBestDetectedObject();
-                    if (object != null)
-                    {
-                        dashboard.displayPrintf(
-                            lineNum++, "PhotonBack: pipeline=%s, obj=%s", photonVisionBack.getPipeline(), object);
-                    }
-                    else
-                    {
-                        lineNum++;
-                    }
-                }
-
-                if (openCvVision != null)
-                {
-                    TrcVisionTargetInfo<TrcOpenCvDetector.DetectedObject<?>> object =
-                        openCvVision.getDetectedTargetInfo(null, null);
-                    if (object != null)
-                    {
-                        dashboard.displayPrintf(lineNum++, "OpenCv: %s", object);
-                    }
-                    else
-                    {
-                        lineNum++;
-                    }
-                }
-            }
-            //
-            // Display other subsystem status here.
-            //
-            if (RobotParams.Preferences.showSubsystems)
-            {
-                if (simpleMotor != null)
-                {
-                    dashboard.displayPrintf(
-                        lineNum++, "SimpleMotor: power=%.3f, pos=%.3f rev, vel=%.3f rpm",
-                        simpleMotor.getPower(), simpleMotor.getPosition(), simpleMotor.getVelocity()*60.0);
-                }
-
-                if (simpleServo != null)
-                {
-                    dashboard.displayPrintf(
-                        lineNum++, "SimpleServo: power=%.3f, pos=%.3f",
-                        simpleServo.getPower(), simpleServo.getPosition());
-                }
-
-                if (elevator != null)
-                {
-                    dashboard.displayPrintf(
-                        lineNum++, "Elevator: power=%.3f, pos=%.3f/%.3f, limitSw=%s/%s",
-                        elevator.getPower(), elevator.getPosition(), elevator.getPidTarget(),
-                        elevator.isLowerLimitSwitchActive(), elevator.isUpperLimitSwitchActive());
-                }
-
-                if (arm != null)
-                {
-                    dashboard.displayPrintf(
-                        lineNum++, "Arm: power=%.3f, pos=%.3f/%.3f, limitSw=%s/%s",
-                        arm.getPower(), arm.getPosition(), arm.getPidTarget(),
-                        arm.isLowerLimitSwitchActive(), arm.isUpperLimitSwitchActive());
-                }
-
-                if (shooter != null)
-                {
-                    dashboard.displayPrintf(
-                        lineNum++, "Shooter1: power=%.3f, vel=%.3f, target=%.3f",
-                        shooter.getShooterMotor1Power(), shooter.getShooterMotor1RPM(),
-                        shooter.getShooterMotor1TargetRPM());
-                    TrcMotor motor2 = shooter.getShooterMotor2();
-                    if (motor2 != null)
-                    {
-                        dashboard.displayPrintf(
-                            lineNum++, "Shooter2: power=%.3f, vel=%.3f, target=%.3f",
-                            motor2.getPower(), shooter.getShooterMotor2RPM(),
-                            shooter.getShooterMotor2TargetRPM());
-                    }
-                }
-
-                if (intake != null)
-                {
-                    dashboard.displayPrintf(
-                        lineNum++, "Intake: power=%.3f, hasObject=%s, sensorState=%s",
-                        intake.getPower(), intake.hasObject(), intake.getSensorState(intake.entryTrigger));
-                }
-
-                if (grabber != null)
-                {
-                    if (Grabber.Params.USE_REV_2M_SENSOR)
-                    {
-                        dashboard.displayPrintf(
-                            lineNum++, "Grabber: pos=%.3f, hasObject=%s, sensorValue=%.3f, autoActive=%s",
-                            grabber.getPosition(), grabber.hasObject(), grabber.getSensorValue(),
-                            grabber.isAutoActive());
-                    }
-                    else if (Grabber.Params.USE_DIGITAL_SENSOR)
-                    {
-                        dashboard.displayPrintf(
-                            lineNum++, "Grabber: pos=%.3f, hasObject=%s, sensorState=%s, autoActive=%s",
-                            grabber.getPosition(), grabber.hasObject(), grabber.getSensorState(),
-                            grabber.isAutoActive());
-                    }
-                }
-=======
->>>>>>> 9fba1035
             }
         }
 
